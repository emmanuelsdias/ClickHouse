--- conflicted
+++ resolved
@@ -5683,13 +5683,12 @@
 
 Default value: `false`.
 
-<<<<<<< HEAD
 ## enable_secure_identifiers
 
 If enabled, only allow secure identifiers which contain only underscore and alphanumeric characters
 
 Default value: `false`.
-=======
+
 ## show_create_query_identifier_quoting_rule
 
 Define identifier quoting behavior of the show create query result:
@@ -5714,5 +5713,4 @@
 
 Not applied for the legacy implementation, or when 'allow_experimental_analyzer=0`.
 
-Default value: `true`.
->>>>>>> 9c83eb95
+Default value: `true`.