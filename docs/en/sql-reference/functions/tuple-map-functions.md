--- conflicted
+++ resolved
@@ -70,13 +70,10 @@
 
 Merges an [Array](../../sql-reference/data-types/array.md) of keys and an [Array](../../sql-reference/data-types/array.md) of values into a [Map(key, value)](../../sql-reference/data-types/map.md). Notice that the second argument could also be a [Map](../../sql-reference/data-types/map.md), thus it is casted to an Array when executing.
 
-<<<<<<< HEAD
-The function is a more convenient alternative to `CAST((key_array, value_array), 'Map(key_type, value_type)')`. For example, instead of writing `CAST((['aa', 'bb'], [4, 5]), 'Map(String, UInt32)')`, you can write `mapFromArrays(['aa', 'bb'], [4, 5])`.
-
-=======
+
 The function is a more convenient alternative to `CAST((key_array, value_array_or_map), 'Map(key_type, value_type)')`. For example, instead of writing `CAST((['aa', 'bb'], [4, 5]), 'Map(String, UInt32)')`, you can write `mapFromArrays(['aa', 'bb'], [4, 5])`.
   
->>>>>>> db864891
+ 
 **Syntax**
 
 ```sql
@@ -87,46 +84,30 @@
 
 **Arguments**
 -   `keys` — Given key array to create a map from. The nested type of array must be: [String](../../sql-reference/data-types/string.md), [Integer](../../sql-reference/data-types/int-uint.md), [LowCardinality](../../sql-reference/data-types/lowcardinality.md), [FixedString](../../sql-reference/data-types/fixedstring.md), [UUID](../../sql-reference/data-types/uuid.md), [Date](../../sql-reference/data-types/date.md), [DateTime](../../sql-reference/data-types/datetime.md), [Date32](../../sql-reference/data-types/date32.md), [Enum](../../sql-reference/data-types/enum.md)
-<<<<<<< HEAD
--   `values`  - Given value array to create a map from.
-
-**Returned value**
-
-- A map whose keys and values are constructed from the key and value arrays
-
-=======
+
 -   `values`  - Given value array or map to create a map from.
   
 **Returned value**
 
 - A map whose keys and values are constructed from the key array and value array/map.
   
->>>>>>> db864891
 **Example**
 
 Query:
 
 ```sql
 select mapFromArrays(['a', 'b', 'c'], [1, 2, 3])
-<<<<<<< HEAD
-```
-
-```text
+
+
 ┌─mapFromArrays(['a', 'b', 'c'], [1, 2, 3])─┐
 │ {'a':1,'b':2,'c':3}                       │
 └───────────────────────────────────────────┘
-=======
-
-┌─mapFromArrays(['a', 'b', 'c'], [1, 2, 3])─┐
-│ {'a':1,'b':2,'c':3}                       │
-└───────────────────────────────────────────┘
 
 SELECT mapFromArrays([1, 2, 3], map('a', 1, 'b', 2, 'c', 3))
 
 ┌─mapFromArrays([1, 2, 3], map('a', 1, 'b', 2, 'c', 3))─┐
 │ {1:('a',1),2:('b',2),3:('c',3)}                       │
 └───────────────────────────────────────────────────────┘
->>>>>>> db864891
 ```
 
 ## mapAdd
