---
toc_priority: 4
toc_title: S3
---

# S3 Table Engine {#table-engine-s3}

This engine provides integration with [Amazon S3](https://aws.amazon.com/s3/) ecosystem. This engine is similar to the [HDFS](../../../engines/table-engines/special/file.md#table_engines-hdfs) engine, but provides S3-specific features.

## Create Table {#creating-a-table}

``` sql
CREATE TABLE s3_engine_table (name String, value UInt32) 
ENGINE = S3(path, [aws_access_key_id, aws_secret_access_key,] format, structure, [compression])
```

**Engine parameters**

-   `path` — Bucket url with path to file. Supports following wildcards in readonly mode: `*`, `?`, `{abc,def}` and `{N..M}` where `N`, `M` — numbers, `'abc'`, `'def'` — strings. For more information see [below](#wildcards-in-path).
-   `format` — The [format](../../../interfaces/formats.md#formats) of the file.
-   `structure` — Structure of the table. Format `'column1_name column1_type, column2_name column2_type, ...'`.
<<<<<<< HEAD
-   `compression` — Supported values: none, gzip/gz, brotli/br, xz/LZMA, zstd/zst. Parameter is optional. By default, it will autodetect compression by file extension. 
=======
-   `compression` — Compression type. Supported values: none, gzip/gz, brotli/br, xz/LZMA, zstd/zst. Parameter is optional. By default, it will autodetect compression by file extension.
>>>>>>> f967fa57

**Example**

1. Set up the `s3_engine_table` table:

``` sql
CREATE TABLE s3_engine_table (name String, value UInt32) ENGINE=S3('https://storage.yandexcloud.net/my-test-bucket-768/test-data.csv.gz', 'CSV', 'name String, value UInt32', 'gzip');
```

2. Fill file:

``` sql
INSERT INTO s3_engine_table VALUES ('one', 1), ('two', 2), ('three', 3);
```

3. Query the data:

``` sql
SELECT * FROM s3_engine_table LIMIT 2;
```

```text
┌─name─┬─value─┐
│ one  │     1 │
│ two  │     2 │
└──────┴───────┘
```
## Virtual columns {#virtual-columns}

-   `_path` — Path to the file.
-   `_file` — Name of the file.

For more information about virtual columns see [here](../../../engines/table-engines/index.md#table_engines-virtual_columns).

## Implementation Details {#implementation-details}

-   Reads and writes can be parallel
-   Not supported:
    -   `ALTER` and `SELECT...SAMPLE` operations.
    -   Indexes.
    -   Replication.

<<<<<<< HEAD
## Globs in path {#globs}
=======
## Wildcards In Path {#wildcards-in-path}
>>>>>>> f967fa57

`path` argument can specify multiple files using bash-like wildcards. For being processed file should exist and match to the whole path pattern. Listing of files is determined during `SELECT` (not at `CREATE` moment).

-   `*` — Substitutes any number of any characters except `/` including empty string.
-   `?` — Substitutes any single character.
-   `{some_string,another_string,yet_another_one}` — Substitutes any of strings `'some_string', 'another_string', 'yet_another_one'`.
-   `{N..M}` — Substitutes any number in range from N to M including both borders. N and M can have leading zeroes e.g. `000..078`.

Constructions with `{}` are similar to the [remote](../../../sql-reference/table-functions/remote.md) table function.

<<<<<<< HEAD
**Example**

1. Suppose we have several files in CSV format with the following URIs on S3:

-   ‘https://storage.yandexcloud.net/my-test-bucket-768/some_prefix/some_file_1.csv’
-   ‘https://storage.yandexcloud.net/my-test-bucket-768/some_prefix/some_file_2.csv’
-   ‘https://storage.yandexcloud.net/my-test-bucket-768/some_prefix/some_file_3.csv’
-   ‘https://storage.yandexcloud.net/my-test-bucket-768/another_prefix/some_file_1.csv’
-   ‘https://storage.yandexcloud.net/my-test-bucket-768/another_prefix/some_file_2.csv’
-   ‘https://storage.yandexcloud.net/my-test-bucket-768/another_prefix/some_file_3.csv’

There are several ways to make a table consisting of all six files:

The first way:

``` sql
CREATE TABLE table_with_range (name String, value UInt32) ENGINE = S3('https://storage.yandexcloud.net/my-test-bucket-768/{some,another}_prefix/some_file_{1..3}', 'CSV');
```

Another way:

``` sql
CREATE TABLE table_with_question_mark (name String, value UInt32) ENGINE = S3('https://storage.yandexcloud.net/my-test-bucket-768/{some,another}_prefix/some_file_?', 'CSV');
```

Table consists of all the files in both directories (all files should satisfy format and schema described in query):

``` sql
CREATE TABLE table_with_asterisk (name String, value UInt32) ENGINE = S3('https://storage.yandexcloud.net/my-test-bucket-768/{some,another}_prefix/*', 'CSV');
```

!!! warning "Warning"
    If the listing of files contains number ranges with leading zeros, use the construction with braces for each digit separately or use `?`.

**Example**

Create table with files named `file-000.csv`, `file-001.csv`, … , `file-999.csv`:

``` sql
CREATE TABLE big_table (name String, value UInt32) ENGINE = S3('https://storage.yandexcloud.net/my-test-bucket-768/big_prefix/file-{000..999}.csv', 'CSV');
```

## Virtual Columns {#virtual-columns}

-   `_path` — Path to the file.
-   `_file` — Name of the file.

**See Also**

-   [Virtual columns](../../../engines/table-engines/index.md#table_engines-virtual_columns)

## S3-related settings {#settings}

The following settings can be set before query execution or placed into configuration file.

-   `s3_max_single_part_upload_size` — The maximum size of object to upload using singlepart upload to S3. Default value is `64Mb`.
-   `s3_min_upload_part_size` — The minimum size of part to upload during multipart upload to [S3 Multipart upload](https://docs.aws.amazon.com/AmazonS3/latest/dev/uploadobjusingmpu.html). Default value is `512Mb`.
-   `s3_max_redirects` — Max number of S3 redirects hops allowed. Default value is `10`.
=======
## S3-related Settings {#s3-settings}

The following settings can be set before query execution or placed into configuration file.

-   `s3_max_single_part_upload_size` — The maximum size of object to upload using singlepart upload to S3. Default value is `64Mb`. 
-   `s3_min_upload_part_size` — The minimum size of part to upload during multipart upload to [S3 Multipart upload](https://docs.aws.amazon.com/AmazonS3/latest/dev/uploadobjusingmpu.html). Default value is `512Mb`.
-   `s3_max_redirects` — Max number of S3 redirects hops allowed. Default value is `10`. 
>>>>>>> f967fa57

Security consideration: if malicious user can specify arbitrary S3 URLs, `s3_max_redirects` must be set to zero to avoid [SSRF](https://en.wikipedia.org/wiki/Server-side_request_forgery) attacks; or alternatively, `remote_host_filter` must be specified in server configuration.

## Endpoint-based Settings {#endpoint-settings}

The following settings can be specified in configuration file for given endpoint (which will be matched by exact prefix of a URL):

-   `endpoint` — Specifies prefix of an endpoint. Mandatory.
-   `access_key_id` and `secret_access_key` — Specifies credentials to use with given endpoint. Optional.
-   `use_environment_credentials` — If set to `true`, S3 client will try to obtain credentials from environment variables and Amazon EC2 metadata for given endpoint. Optional, default value is `false`.
<<<<<<< HEAD
-   `header` — Optional, can be speficied multiple times. Adds specified HTTP header to a request to given endpoint.
=======
-   `header` —  Adds specified HTTP header to a request to given endpoint. Optional, can be speficied multiple times.
>>>>>>> f967fa57
-   `server_side_encryption_customer_key_base64` — If specified, required headers for accessing S3 objects with SSE-C encryption will be set. Optional.

**Example:**

``` xml
<s3>
    <endpoint-name>
        <endpoint>https://storage.yandexcloud.net/my-test-bucket-768/</endpoint>
        <!-- <access_key_id>ACCESS_KEY_ID</access_key_id> -->
        <!-- <secret_access_key>SECRET_ACCESS_KEY</secret_access_key> -->
        <!-- <use_environment_credentials>false</use_environment_credentials> -->
        <!-- <header>Authorization: Bearer SOME-TOKEN</header> -->
        <!-- <server_side_encryption_customer_key_base64>BASE64-ENCODED-KEY</server_side_encryption_customer_key_base64> -->
    </endpoint-name>
</s3>
```
## Usage {#usage-examples}

Suppose we have several files in TSV format with the following URIs on HDFS:

-   'https://storage.yandexcloud.net/my-test-bucket-768/some_prefix/some_file_1.csv'
-   'https://storage.yandexcloud.net/my-test-bucket-768/some_prefix/some_file_2.csv'
-   'https://storage.yandexcloud.net/my-test-bucket-768/some_prefix/some_file_3.csv'
-   'https://storage.yandexcloud.net/my-test-bucket-768/another_prefix/some_file_1.csv'
-   'https://storage.yandexcloud.net/my-test-bucket-768/another_prefix/some_file_2.csv'
-   'https://storage.yandexcloud.net/my-test-bucket-768/another_prefix/some_file_3.csv'


1. There are several ways to make a table consisting of all six files:

``` sql
CREATE TABLE table_with_range (name String, value UInt32) 
ENGINE = S3('https://storage.yandexcloud.net/my-test-bucket-768/{some,another}_prefix/some_file_{1..3}', 'CSV');
```

2. Another way:

``` sql
CREATE TABLE table_with_question_mark (name String, value UInt32) 
ENGINE = S3('https://storage.yandexcloud.net/my-test-bucket-768/{some,another}_prefix/some_file_?', 'CSV');
```

3. Table consists of all the files in both directories (all files should satisfy format and schema described in query):

``` sql
CREATE TABLE table_with_asterisk (name String, value UInt32) 
ENGINE = S3('https://storage.yandexcloud.net/my-test-bucket-768/{some,another}_prefix/*', 'CSV');
```

!!! warning "Warning"
    If the listing of files contains number ranges with leading zeros, use the construction with braces for each digit separately or use `?`.

4. Create table with files named `file-000.csv`, `file-001.csv`, … , `file-999.csv`:

``` sql
CREATE TABLE big_table (name String, value UInt32) 
ENGINE = S3('https://storage.yandexcloud.net/my-test-bucket-768/big_prefix/file-{000..999}.csv', 'CSV');
```
## See also

-  [S3 table function](../../../sql-reference/table-functions/s3.md)

[Original article](https://clickhouse.tech/docs/en/engines/table-engines/integrations/s3/) <!--hide--><|MERGE_RESOLUTION|>--- conflicted
+++ resolved
@@ -19,11 +19,7 @@
 -   `path` — Bucket url with path to file. Supports following wildcards in readonly mode: `*`, `?`, `{abc,def}` and `{N..M}` where `N`, `M` — numbers, `'abc'`, `'def'` — strings. For more information see [below](#wildcards-in-path).
 -   `format` — The [format](../../../interfaces/formats.md#formats) of the file.
 -   `structure` — Structure of the table. Format `'column1_name column1_type, column2_name column2_type, ...'`.
-<<<<<<< HEAD
--   `compression` — Supported values: none, gzip/gz, brotli/br, xz/LZMA, zstd/zst. Parameter is optional. By default, it will autodetect compression by file extension. 
-=======
 -   `compression` — Compression type. Supported values: none, gzip/gz, brotli/br, xz/LZMA, zstd/zst. Parameter is optional. By default, it will autodetect compression by file extension.
->>>>>>> f967fa57
 
 **Example**
 
@@ -66,11 +62,7 @@
     -   Indexes.
     -   Replication.
 
-<<<<<<< HEAD
-## Globs in path {#globs}
-=======
 ## Wildcards In Path {#wildcards-in-path}
->>>>>>> f967fa57
 
 `path` argument can specify multiple files using bash-like wildcards. For being processed file should exist and match to the whole path pattern. Listing of files is determined during `SELECT` (not at `CREATE` moment).
 
@@ -81,7 +73,6 @@
 
 Constructions with `{}` are similar to the [remote](../../../sql-reference/table-functions/remote.md) table function.
 
-<<<<<<< HEAD
 **Example**
 
 1. Suppose we have several files in CSV format with the following URIs on S3:
@@ -140,15 +131,6 @@
 -   `s3_max_single_part_upload_size` — The maximum size of object to upload using singlepart upload to S3. Default value is `64Mb`.
 -   `s3_min_upload_part_size` — The minimum size of part to upload during multipart upload to [S3 Multipart upload](https://docs.aws.amazon.com/AmazonS3/latest/dev/uploadobjusingmpu.html). Default value is `512Mb`.
 -   `s3_max_redirects` — Max number of S3 redirects hops allowed. Default value is `10`.
-=======
-## S3-related Settings {#s3-settings}
-
-The following settings can be set before query execution or placed into configuration file.
-
--   `s3_max_single_part_upload_size` — The maximum size of object to upload using singlepart upload to S3. Default value is `64Mb`. 
--   `s3_min_upload_part_size` — The minimum size of part to upload during multipart upload to [S3 Multipart upload](https://docs.aws.amazon.com/AmazonS3/latest/dev/uploadobjusingmpu.html). Default value is `512Mb`.
--   `s3_max_redirects` — Max number of S3 redirects hops allowed. Default value is `10`. 
->>>>>>> f967fa57
 
 Security consideration: if malicious user can specify arbitrary S3 URLs, `s3_max_redirects` must be set to zero to avoid [SSRF](https://en.wikipedia.org/wiki/Server-side_request_forgery) attacks; or alternatively, `remote_host_filter` must be specified in server configuration.
 
@@ -159,11 +141,7 @@
 -   `endpoint` — Specifies prefix of an endpoint. Mandatory.
 -   `access_key_id` and `secret_access_key` — Specifies credentials to use with given endpoint. Optional.
 -   `use_environment_credentials` — If set to `true`, S3 client will try to obtain credentials from environment variables and Amazon EC2 metadata for given endpoint. Optional, default value is `false`.
-<<<<<<< HEAD
--   `header` — Optional, can be speficied multiple times. Adds specified HTTP header to a request to given endpoint.
-=======
 -   `header` —  Adds specified HTTP header to a request to given endpoint. Optional, can be speficied multiple times.
->>>>>>> f967fa57
 -   `server_side_encryption_customer_key_base64` — If specified, required headers for accessing S3 objects with SSE-C encryption will be set. Optional.
 
 **Example:**
@@ -224,6 +202,4 @@
 ```
 ## See also
 
--  [S3 table function](../../../sql-reference/table-functions/s3.md)
-
-[Original article](https://clickhouse.tech/docs/en/engines/table-engines/integrations/s3/) <!--hide-->+-  [S3 table function](../../../sql-reference/table-functions/s3.md)