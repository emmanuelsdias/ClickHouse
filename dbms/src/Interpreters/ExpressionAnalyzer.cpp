#include <Poco/Util/Application.h>
#include <Poco/String.h>

#include <DataTypes/FieldToDataType.h>

#include <Parsers/ASTFunction.h>
#include <Parsers/ASTIdentifier.h>
#include <Parsers/ASTLiteral.h>
#include <Parsers/ASTAsterisk.h>
#include <Parsers/ASTQualifiedAsterisk.h>
#include <Parsers/ASTExpressionList.h>
#include <Parsers/ASTSelectQuery.h>
#include <Parsers/ASTSelectWithUnionQuery.h>
#include <Parsers/ASTSubquery.h>
#include <Parsers/ASTOrderByElement.h>
#include <Parsers/formatAST.h>

#include <DataTypes/DataTypeSet.h>
#include <DataTypes/DataTypeNullable.h>
#include <DataTypes/NestedUtils.h>
#include <DataTypes/DataTypesNumber.h>

#include <Columns/ColumnSet.h>
#include <Columns/ColumnConst.h>

#include <Interpreters/InterpreterSelectWithUnionQuery.h>
#include <Interpreters/ExpressionAnalyzer.h>
#include <Interpreters/ExpressionActions.h>
#include <Interpreters/InJoinSubqueriesPreprocessor.h>
#include <Interpreters/LogicalExpressionsOptimizer.h>
#include <Interpreters/PredicateExpressionsOptimizer.h>
#include <Interpreters/ExternalDictionaries.h>
#include <Interpreters/convertFieldToType.h>
#include <Interpreters/Set.h>
#include <Interpreters/Join.h>
#include <Interpreters/ProjectionManipulation.h>
#include <Interpreters/evaluateConstantExpression.h>

#include <AggregateFunctions/AggregateFunctionFactory.h>
#include <AggregateFunctions/parseAggregateFunctionParameters.h>

#include <Storages/StorageDistributed.h>
#include <Storages/StorageMemory.h>
#include <Storages/StorageSet.h>
#include <Storages/StorageJoin.h>

#include <DataStreams/LazyBlockInputStream.h>
#include <DataStreams/copyData.h>

#include <Dictionaries/IDictionary.h>

#include <Common/typeid_cast.h>
#include <Common/StringUtils/StringUtils.h>

#include <Parsers/formatAST.h>

#include <Functions/FunctionFactory.h>
#include <Functions/IFunction.h>

#include <ext/range.h>
#include <DataTypes/DataTypeFactory.h>
#include <DataTypes/DataTypeFunction.h>
#include <Functions/FunctionsMiscellaneous.h>
#include <DataTypes/DataTypeTuple.h>
#include <Parsers/queryToString.h>
#include <Parsers/ExpressionListParsers.h>
#include <Parsers/parseQuery.h>
#include <Parsers/queryToString.h>


namespace DB
{

namespace ErrorCodes
{
    extern const int BAD_ARGUMENTS;
    extern const int MULTIPLE_EXPRESSIONS_FOR_ALIAS;
    extern const int UNKNOWN_IDENTIFIER;
    extern const int CYCLIC_ALIASES;
    extern const int INCORRECT_RESULT_OF_SCALAR_SUBQUERY;
    extern const int TOO_MANY_ROWS;
    extern const int NOT_FOUND_COLUMN_IN_BLOCK;
    extern const int INCORRECT_ELEMENT_OF_SET;
    extern const int ALIAS_REQUIRED;
    extern const int EMPTY_NESTED_TABLE;
    extern const int NOT_AN_AGGREGATE;
    extern const int UNEXPECTED_EXPRESSION;
    extern const int DUPLICATE_COLUMN;
    extern const int FUNCTION_CANNOT_HAVE_PARAMETERS;
    extern const int ILLEGAL_AGGREGATION;
    extern const int SUPPORT_IS_DISABLED;
    extern const int TOO_DEEP_AST;
    extern const int TOO_BIG_AST;
    extern const int NUMBER_OF_ARGUMENTS_DOESNT_MATCH;
    extern const int CONDITIONAL_TREE_PARENT_NOT_FOUND;
    extern const int TYPE_MISMATCH;
    extern const int INVALID_JOIN_ON_EXPRESSION;
}


/** Calls to these functions in the GROUP BY statement would be
  * replaced by their immediate argument.
  */
const std::unordered_set<String> injective_function_names
{
    "negate",
    "bitNot",
    "reverse",
    "reverseUTF8",
    "toString",
    "toFixedString",
    "IPv4NumToString",
    "IPv4StringToNum",
    "hex",
    "unhex",
    "bitmaskToList",
    "bitmaskToArray",
    "tuple",
    "regionToName",
    "concatAssumeInjective",
};

const std::unordered_set<String> possibly_injective_function_names
{
    "dictGetString",
    "dictGetUInt8",
    "dictGetUInt16",
    "dictGetUInt32",
    "dictGetUInt64",
    "dictGetInt8",
    "dictGetInt16",
    "dictGetInt32",
    "dictGetInt64",
    "dictGetFloat32",
    "dictGetFloat64",
    "dictGetDate",
    "dictGetDateTime"
};

namespace
{

bool functionIsInOperator(const String & name)
{
    return name == "in" || name == "notIn";
}

bool functionIsInOrGlobalInOperator(const String & name)
{
    return name == "in" || name == "notIn" || name == "globalIn" || name == "globalNotIn";
}

void removeDuplicateColumns(NamesAndTypesList & columns)
{
    std::set<String> names;
    for (auto it = columns.begin(); it != columns.end();)
    {
        if (names.emplace(it->name).second)
            ++it;
        else
            columns.erase(it++);
    }
}

}


String DatabaseAndTableWithAlias::getQualifiedNamePrefix() const
{
    return (!alias.empty() ? alias : (database + '.' + table)) + '.';
}


void DatabaseAndTableWithAlias::makeQualifiedName(const ASTPtr & ast) const
{
    if (auto identifier = typeid_cast<ASTIdentifier *>(ast.get()))
    {
        String prefix = getQualifiedNamePrefix();
        identifier->name.insert(identifier->name.begin(), prefix.begin(), prefix.end());

        Names qualifiers;
        if (!alias.empty())
            qualifiers.push_back(alias);
        else
        {
            qualifiers.push_back(database);
            qualifiers.push_back(table);
        }

        for (const auto & qualifier : qualifiers)
            identifier->children.emplace_back(std::make_shared<ASTIdentifier>(qualifier));
    }
}


ExpressionAnalyzer::ExpressionAnalyzer(
    const ASTPtr & ast_,
    const Context & context_,
    const StoragePtr & storage_,
    const NamesAndTypesList & source_columns_,
    const Names & required_result_columns_,
    size_t subquery_depth_,
    bool do_global_,
    const SubqueriesForSets & subqueries_for_set_)
    : ast(ast_), context(context_), settings(context.getSettings()),
    subquery_depth(subquery_depth_),
    source_columns(source_columns_), required_result_columns(required_result_columns_),
    storage(storage_),
    do_global(do_global_), subqueries_for_sets(subqueries_for_set_)
{
    select_query = typeid_cast<ASTSelectQuery *>(ast.get());

    if (!storage && select_query)
    {
        auto select_database = select_query->database();
        auto select_table = select_query->table();

        if (select_table
            && !typeid_cast<const ASTSelectWithUnionQuery *>(select_table.get())
            && !typeid_cast<const ASTFunction *>(select_table.get()))
        {
            String database = select_database
                ? typeid_cast<const ASTIdentifier &>(*select_database).name
                : "";
            const String & table = typeid_cast<const ASTIdentifier &>(*select_table).name;
            storage = context.tryGetTable(database, table);
        }
    }

    if (storage && source_columns.empty())
        source_columns = storage->getColumns().getAllPhysical();
    else
        removeDuplicateColumns(source_columns);

    addAliasColumns();

    translateQualifiedNames();

    /// Depending on the user's profile, check for the execution rights
    /// distributed subqueries inside the IN or JOIN sections and process these subqueries.
    InJoinSubqueriesPreprocessor(context).process(select_query);

    /// Optimizes logical expressions.
    LogicalExpressionsOptimizer(select_query, settings).perform();

    /// Creates a dictionary `aliases`: alias -> ASTPtr
    addASTAliases(ast);

    /// Common subexpression elimination. Rewrite rules.
    normalizeTree();

    /// Remove unneeded columns according to 'required_result_columns'.
    /// Leave all selected columns in case of DISTINCT; columns that contain arrayJoin function inside.
    /// Must be after 'normalizeTree' (after expanding aliases, for aliases not get lost)
    ///  and before 'executeScalarSubqueries', 'analyzeAggregation', etc. to avoid excessive calculations.
    removeUnneededColumnsFromSelectClause();

    /// Executing scalar subqueries - replacing them with constant values.
    executeScalarSubqueries();

    /// Optimize if with constant condition after constants was substituted instead of sclalar subqueries.
    optimizeIfWithConstantCondition();

    /// GROUP BY injective function elimination.
    optimizeGroupBy();

    /// Remove duplicate items from ORDER BY.
    optimizeOrderBy();

    // Remove duplicated elements from LIMIT BY clause.
    optimizeLimitBy();

    /// array_join_alias_to_name, array_join_result_to_source.
    getArrayJoinedColumns();

<<<<<<< HEAD
    /// Push the predicate expression down to the sub-queries.
    rewrite_sub_queries = PredicateExpressionsOptimizer(select_query, settings).optimize();
=======
    /// Push the predicate expression down to the subqueries.
    rewrite_subqueries = PredicateExpressionsOptimizer(select_query, settings).optimize();
>>>>>>> 969225b3

    /// Delete the unnecessary from `source_columns` list. Create `unknown_required_source_columns`. Form `columns_added_by_join`.
    collectUsedColumns();

    /// external_tables, subqueries_for_sets for global subqueries.
    /// Replaces global subqueries with the generated names of temporary tables that will be sent to remote servers.
    initGlobalSubqueriesAndExternalTables();

    /// has_aggregation, aggregation_keys, aggregate_descriptions, aggregated_columns.
    /// This analysis should be performed after processing global subqueries, because otherwise,
    /// if the aggregate function contains a global subquery, then `analyzeAggregation` method will save
    /// in `aggregate_descriptions` the information about the parameters of this aggregate function, among which
    /// global subquery. Then, when you call `initGlobalSubqueriesAndExternalTables` method, this
    /// the global subquery will be replaced with a temporary table, resulting in aggregate_descriptions
    /// will contain out-of-date information, which will lead to an error when the query is executed.
    analyzeAggregation();
}

static DatabaseAndTableWithAlias getTableNameWithAliasFromTableExpression(const ASTTableExpression & table_expression,
                                                                          const Context & context)
{
    DatabaseAndTableWithAlias database_and_table_with_alias;

    if (table_expression.database_and_table_name)
    {
        const auto & identifier = static_cast<const ASTIdentifier &>(*table_expression.database_and_table_name);

        database_and_table_with_alias.alias = identifier.tryGetAlias();

        if (table_expression.database_and_table_name->children.empty())
        {
            database_and_table_with_alias.database = context.getCurrentDatabase();
            database_and_table_with_alias.table = identifier.name;
        }
        else
        {
            if (table_expression.database_and_table_name->children.size() != 2)
                throw Exception("Logical error: number of components in table expression not equal to two", ErrorCodes::LOGICAL_ERROR);

            database_and_table_with_alias.database = static_cast<const ASTIdentifier &>(*identifier.children[0]).name;
            database_and_table_with_alias.table = static_cast<const ASTIdentifier &>(*identifier.children[1]).name;
        }
    }
    else if (table_expression.table_function)
    {
        database_and_table_with_alias.alias = table_expression.table_function->tryGetAlias();
    }
    else if (table_expression.subquery)
    {
        database_and_table_with_alias.alias = table_expression.subquery->tryGetAlias();
    }
    else
        throw Exception("Logical error: no known elements in ASTTableExpression", ErrorCodes::LOGICAL_ERROR);

    return database_and_table_with_alias;
}


void ExpressionAnalyzer::translateQualifiedNames()
{
    if (!select_query || !select_query->tables || select_query->tables->children.empty())
        return;

    auto & element = static_cast<ASTTablesInSelectQueryElement &>(*select_query->tables->children[0]);

    if (!element.table_expression)        /// This is ARRAY JOIN without a table at the left side.
        return;

    auto & table_expression = static_cast<ASTTableExpression &>(*element.table_expression);
    auto * join = select_query->join();

    std::vector<DatabaseAndTableWithAlias> tables = {getTableNameWithAliasFromTableExpression(table_expression, context)};

    if (join)
    {
        const auto & join_table_expression = static_cast<const ASTTableExpression &>(*join->table_expression);
        tables.emplace_back(getTableNameWithAliasFromTableExpression(join_table_expression, context));
    }

    translateQualifiedNamesImpl(ast, tables);
}


/// Get the number of components of identifier which are correspond to 'alias.', 'table.' or 'databas.table.' from names.
static size_t getNumComponentsToStripInOrderToTranslateQualifiedName(const ASTIdentifier & identifier,
                                                                     const DatabaseAndTableWithAlias & names)
{
    size_t num_qualifiers_to_strip = 0;

    auto get_identifier_name = [](const ASTPtr & ast) { return static_cast<const ASTIdentifier &>(*ast).name; };

    /// It is compound identifier
    if (!identifier.children.empty())
    {
        size_t num_components = identifier.children.size();

        /// database.table.column
        if (num_components >= 3
            && !names.database.empty()
            && get_identifier_name(identifier.children[0]) == names.database
            && get_identifier_name(identifier.children[1]) == names.table)
        {
            num_qualifiers_to_strip = 2;
        }

        /// table.column or alias.column. If num_components > 2, it is like table.nested.column.
        if (num_components >= 2
            && ((!names.table.empty() && get_identifier_name(identifier.children[0]) == names.table)
                || (!names.alias.empty() && get_identifier_name(identifier.children[0]) == names.alias)))
        {
            num_qualifiers_to_strip = 1;
        }
    }

    return num_qualifiers_to_strip;
}


/// Checks that ast is ASTIdentifier and remove num_qualifiers_to_strip components from left.
/// Example: 'database.table.name' -> (num_qualifiers_to_strip = 2) -> 'name'.
static void stripIdentifier(ASTPtr & ast, size_t num_qualifiers_to_strip)
{
    ASTIdentifier * identifier = typeid_cast<ASTIdentifier *>(ast.get());

    if (!identifier)
        throw Exception("ASTIdentifier expected for stripIdentifier", ErrorCodes::LOGICAL_ERROR);

    if (num_qualifiers_to_strip)
    {
        size_t num_components = identifier->children.size();

        /// plain column
        if (num_components - num_qualifiers_to_strip == 1)
        {
            String node_alias = identifier->tryGetAlias();
            ast = identifier->children.back();
            if (!node_alias.empty())
                ast->setAlias(node_alias);
        }
        else
        /// nested column
        {
            identifier->children.erase(identifier->children.begin(), identifier->children.begin() + num_qualifiers_to_strip);
            String new_name;
            for (const auto & child : identifier->children)
            {
                if (!new_name.empty())
                    new_name += '.';
                new_name += static_cast<const ASTIdentifier &>(*child.get()).name;
            }
            identifier->name = new_name;
        }
    }
}


void ExpressionAnalyzer::translateQualifiedNamesImpl(ASTPtr & ast, const std::vector<DatabaseAndTableWithAlias> & tables)
{
    if (auto * identifier = typeid_cast<ASTIdentifier *>(ast.get()))
    {
        if (identifier->kind == ASTIdentifier::Column)
        {
            /// Select first table name with max number of qualifiers which can be stripped.
            size_t max_num_qualifiers_to_strip = 0;
            size_t best_table_pos = 0;

            for (size_t table_pos = 0; table_pos < tables.size(); ++table_pos)
            {
                const auto & table = tables[table_pos];
                auto num_qualifiers_to_strip = getNumComponentsToStripInOrderToTranslateQualifiedName(*identifier, table);

                if (num_qualifiers_to_strip > max_num_qualifiers_to_strip)
                {
                    max_num_qualifiers_to_strip = num_qualifiers_to_strip;
                    best_table_pos = table_pos;
                }
            }

            stripIdentifier(ast, max_num_qualifiers_to_strip);

            /// In case if column from the joined table are in source columns, change it's name to qualified.
            if (best_table_pos && source_columns.contains(ast->getColumnName()))
                tables[best_table_pos].makeQualifiedName(ast);
        }
    }
    else if (typeid_cast<ASTQualifiedAsterisk *>(ast.get()))
    {
        if (ast->children.size() != 1)
            throw Exception("Logical error: qualified asterisk must have exactly one child", ErrorCodes::LOGICAL_ERROR);

        ASTIdentifier * ident = typeid_cast<ASTIdentifier *>(ast->children[0].get());
        if (!ident)
            throw Exception("Logical error: qualified asterisk must have identifier as its child", ErrorCodes::LOGICAL_ERROR);

        size_t num_components = ident->children.size();
        if (num_components > 2)
            throw Exception("Qualified asterisk cannot have more than two qualifiers", ErrorCodes::UNKNOWN_ELEMENT_IN_AST);

        for (const auto & table_names : tables)
        {
            /// database.table.*, table.* or alias.*
            if ((num_components == 2
                 && !table_names.database.empty()
                 && static_cast<const ASTIdentifier &>(*ident->children[0]).name == table_names.database
                 && static_cast<const ASTIdentifier &>(*ident->children[1]).name == table_names.table)
                || (num_components == 0
                    && ((!table_names.table.empty() && ident->name == table_names.table)
                        || (!table_names.alias.empty() && ident->name == table_names.alias))))
            {
                /// Replace to plain asterisk.
                ast = std::make_shared<ASTAsterisk>();
            }
        }
    }
    else if (auto * join = typeid_cast<ASTTableJoin *>(ast.get()))
    {
        /// Don't translate on_expression here in order to resolve equation parts later.
        if (join->using_expression_list)
            translateQualifiedNamesImpl(join->using_expression_list, tables);
    }
    else
    {
        for (auto & child : ast->children)
        {
            /// Do not go to FROM, JOIN, subqueries.
            if (!typeid_cast<const ASTTableExpression *>(child.get())
                && !typeid_cast<const ASTSelectWithUnionQuery *>(child.get()))
            {
                translateQualifiedNamesImpl(child, tables);
            }
        }
    }
}


void ExpressionAnalyzer::optimizeIfWithConstantCondition()
{
    optimizeIfWithConstantConditionImpl(ast, aliases);
}

bool ExpressionAnalyzer::tryExtractConstValueFromCondition(const ASTPtr & condition, bool & value) const
{
    /// numeric constant in condition
    if (const ASTLiteral * literal = typeid_cast<ASTLiteral *>(condition.get()))
    {
        if (literal->value.getType() == Field::Types::Int64 ||
            literal->value.getType() == Field::Types::UInt64)
        {
            value = literal->value.get<Int64>();
            return true;
        }
    }

    /// cast of numeric constant in condition to UInt8
    if (const ASTFunction * function = typeid_cast<ASTFunction * >(condition.get()))
    {
        if (function->name == "CAST")
        {
            if (ASTExpressionList * expr_list = typeid_cast<ASTExpressionList *>(function->arguments.get()))
            {
                const ASTPtr & type_ast = expr_list->children.at(1);
                if (const ASTLiteral * type_literal = typeid_cast<ASTLiteral *>(type_ast.get()))
                {
                    if (type_literal->value.getType() == Field::Types::String &&
                        type_literal->value.get<std::string>() == "UInt8")
                        return tryExtractConstValueFromCondition(expr_list->children.at(0), value);
                }
            }
        }
    }

    return false;
}

void ExpressionAnalyzer::optimizeIfWithConstantConditionImpl(ASTPtr & current_ast, ExpressionAnalyzer::Aliases & aliases) const
{
    if (!current_ast)
        return;

    for (ASTPtr & child : current_ast->children)
    {
        ASTFunction * function_node = typeid_cast<ASTFunction *>(child.get());
        if (!function_node || function_node->name != "if")
        {
            optimizeIfWithConstantConditionImpl(child, aliases);
            continue;
        }

        optimizeIfWithConstantConditionImpl(function_node->arguments, aliases);
        ASTExpressionList * args = typeid_cast<ASTExpressionList *>(function_node->arguments.get());

        ASTPtr condition_expr = args->children.at(0);
        ASTPtr then_expr = args->children.at(1);
        ASTPtr else_expr = args->children.at(2);


        bool condition;
        if (tryExtractConstValueFromCondition(condition_expr, condition))
        {
            ASTPtr replace_ast = condition ? then_expr : else_expr;
            ASTPtr child_copy = child;
            String replace_alias = replace_ast->tryGetAlias();
            String if_alias = child->tryGetAlias();

            if (replace_alias.empty())
            {
                replace_ast->setAlias(if_alias);
                child = replace_ast;
            }
            else
            {
                /// Only copy of one node is required here.
                /// But IAST has only method for deep copy of subtree.
                /// This can be a reason of performance degradation in case of deep queries.
                ASTPtr replace_ast_deep_copy = replace_ast->clone();
                replace_ast_deep_copy->setAlias(if_alias);
                child = replace_ast_deep_copy;
            }

            if (!if_alias.empty())
            {
                auto alias_it = aliases.find(if_alias);
                if (alias_it != aliases.end() && alias_it->second.get() == child_copy.get())
                    alias_it->second = child;
            }
        }
    }
}

void ExpressionAnalyzer::analyzeAggregation()
{
    /** Find aggregation keys (aggregation_keys), information about aggregate functions (aggregate_descriptions),
     *  as well as a set of columns obtained after the aggregation, if any,
     *  or after all the actions that are usually performed before aggregation (aggregated_columns).
     *
     * Everything below (compiling temporary ExpressionActions) - only for the purpose of query analysis (type output).
     */

    if (select_query && (select_query->group_expression_list || select_query->having_expression))
        has_aggregation = true;

    ExpressionActionsPtr temp_actions = std::make_shared<ExpressionActions>(source_columns, settings);

    if (select_query && select_query->array_join_expression_list())
    {
        getRootActions(select_query->array_join_expression_list(), true, false, temp_actions);
        addMultipleArrayJoinAction(temp_actions);
        array_join_columns = temp_actions->getSampleBlock().getNamesAndTypesList();
    }

    if (select_query)
    {
        const ASTTablesInSelectQueryElement * join = select_query->join();
        if (join)
        {
            const auto table_join = static_cast<const ASTTableJoin &>(*join->table_join);
            if (table_join.using_expression_list)
                getRootActions(table_join.using_expression_list, true, false, temp_actions);
            if (table_join.on_expression)
                for (const auto & key_ast : analyzed_join.key_asts_left)
                    getRootActions(key_ast, true, false, temp_actions);

            addJoinAction(temp_actions, true);
        }
    }

    getAggregates(ast, temp_actions);

    if (has_aggregation)
    {
        assertSelect();

        /// Find out aggregation keys.
        if (select_query->group_expression_list)
        {
            NameSet unique_keys;
            ASTs & group_asts = select_query->group_expression_list->children;
            for (ssize_t i = 0; i < ssize_t(group_asts.size()); ++i)
            {
                ssize_t size = group_asts.size();
                getRootActions(group_asts[i], true, false, temp_actions);

                const auto & column_name = group_asts[i]->getColumnName();
                const auto & block = temp_actions->getSampleBlock();

                if (!block.has(column_name))
                    throw Exception("Unknown identifier (in GROUP BY): " + column_name, ErrorCodes::UNKNOWN_IDENTIFIER);

                const auto & col = block.getByName(column_name);

                /// Constant expressions have non-null column pointer at this stage.
                if (col.column && col.column->isColumnConst())
                {
                    /// But don't remove last key column if no aggregate functions, otherwise aggregation will not work.
                    if (!aggregate_descriptions.empty() || size > 1)
                    {
                        if (i + 1 < static_cast<ssize_t>(size))
                            group_asts[i] = std::move(group_asts.back());

                        group_asts.pop_back();

                        --i;
                        continue;
                    }
                }

                NameAndTypePair key{column_name, col.type};

                /// Aggregation keys are uniqued.
                if (!unique_keys.count(key.name))
                {
                    unique_keys.insert(key.name);
                    aggregation_keys.push_back(key);

                    /// Key is no longer needed, therefore we can save a little by moving it.
                    aggregated_columns.push_back(std::move(key));
                }
            }

            if (group_asts.empty())
            {
                select_query->group_expression_list = nullptr;
                has_aggregation = select_query->having_expression || aggregate_descriptions.size();
            }
        }

        for (size_t i = 0; i < aggregate_descriptions.size(); ++i)
        {
            AggregateDescription & desc = aggregate_descriptions[i];
            aggregated_columns.emplace_back(desc.column_name, desc.function->getReturnType());
        }
    }
    else
    {
        aggregated_columns = temp_actions->getSampleBlock().getNamesAndTypesList();
    }
}


void ExpressionAnalyzer::initGlobalSubqueriesAndExternalTables()
{
    /// Adds existing external tables (not subqueries) to the external_tables dictionary.
    findExternalTables(ast);

    /// Converts GLOBAL subqueries to external tables; Puts them into the external_tables dictionary: name -> StoragePtr.
    initGlobalSubqueries(ast);
}


void ExpressionAnalyzer::initGlobalSubqueries(ASTPtr & ast)
{
    /// Recursive calls. We do not go into subqueries.

    for (auto & child : ast->children)
        if (!typeid_cast<ASTSelectQuery *>(child.get()))
            initGlobalSubqueries(child);

    /// Bottom-up actions.

    if (ASTFunction * node = typeid_cast<ASTFunction *>(ast.get()))
    {
        /// For GLOBAL IN.
        if (do_global && (node->name == "globalIn" || node->name == "globalNotIn"))
            addExternalStorage(node->arguments->children.at(1));
    }
    else if (ASTTablesInSelectQueryElement * node = typeid_cast<ASTTablesInSelectQueryElement *>(ast.get()))
    {
        /// For GLOBAL JOIN.
        if (do_global && node->table_join
            && static_cast<const ASTTableJoin &>(*node->table_join).locality == ASTTableJoin::Locality::Global)
            addExternalStorage(node->table_expression);
    }
}


void ExpressionAnalyzer::findExternalTables(ASTPtr & ast)
{
    /// Traverse from the bottom. Intentionally go into subqueries.
    for (auto & child : ast->children)
        findExternalTables(child);

    /// If table type identifier
    StoragePtr external_storage;

    if (ASTIdentifier * node = typeid_cast<ASTIdentifier *>(ast.get()))
        if (node->kind == ASTIdentifier::Table)
            if ((external_storage = context.tryGetExternalTable(node->name)))
                external_tables[node->name] = external_storage;
}


static std::pair<String, String> getDatabaseAndTableNameFromIdentifier(const ASTIdentifier & identifier)
{
    std::pair<String, String> res;
    res.second = identifier.name;
    if (!identifier.children.empty())
    {
        if (identifier.children.size() != 2)
            throw Exception("Qualified table name could have only two components", ErrorCodes::LOGICAL_ERROR);

        res.first = typeid_cast<const ASTIdentifier &>(*identifier.children[0]).name;
        res.second = typeid_cast<const ASTIdentifier &>(*identifier.children[1]).name;
    }
    return res;
}


static std::shared_ptr<InterpreterSelectWithUnionQuery> interpretSubquery(
    const ASTPtr & subquery_or_table_name, const Context & context, size_t subquery_depth, const Names & required_source_columns)
{
    /// Subquery or table name. The name of the table is similar to the subquery `SELECT * FROM t`.
    const ASTSubquery * subquery = typeid_cast<const ASTSubquery *>(subquery_or_table_name.get());
    const ASTIdentifier * table = typeid_cast<const ASTIdentifier *>(subquery_or_table_name.get());

    if (!subquery && !table)
        throw Exception("IN/JOIN supports only SELECT subqueries.", ErrorCodes::BAD_ARGUMENTS);

    /** The subquery in the IN / JOIN section does not have any restrictions on the maximum size of the result.
      * Because the result of this query is not the result of the entire query.
      * Constraints work instead
      *  max_rows_in_set, max_bytes_in_set, set_overflow_mode,
      *  max_rows_in_join, max_bytes_in_join, join_overflow_mode,
      *  which are checked separately (in the Set, Join objects).
      */
    Context subquery_context = context;
    Settings subquery_settings = context.getSettings();
    subquery_settings.max_result_rows = 0;
    subquery_settings.max_result_bytes = 0;
    /// The calculation of `extremes` does not make sense and is not necessary (if you do it, then the `extremes` of the subquery can be taken instead of the whole query).
    subquery_settings.extremes = 0;
    subquery_context.setSettings(subquery_settings);

    ASTPtr query;
    if (table)
    {
        /// create ASTSelectQuery for "SELECT * FROM table" as if written by hand
        const auto select_with_union_query = std::make_shared<ASTSelectWithUnionQuery>();
        query = select_with_union_query;

        select_with_union_query->list_of_selects = std::make_shared<ASTExpressionList>();

        const auto select_query = std::make_shared<ASTSelectQuery>();
        select_with_union_query->list_of_selects->children.push_back(select_query);

        const auto select_expression_list = std::make_shared<ASTExpressionList>();
        select_query->select_expression_list = select_expression_list;
        select_query->children.emplace_back(select_query->select_expression_list);

        /// get columns list for target table
        auto database_table = getDatabaseAndTableNameFromIdentifier(*table);
        const auto & storage = context.getTable(database_table.first, database_table.second);
        const auto & columns = storage->getColumns().ordinary;
        select_expression_list->children.reserve(columns.size());

        /// manually substitute column names in place of asterisk
        for (const auto & column : columns)
            select_expression_list->children.emplace_back(std::make_shared<ASTIdentifier>(column.name));

        select_query->replaceDatabaseAndTable(database_table.first, database_table.second);
    }
    else
    {
        query = subquery->children.at(0);

        /** Columns with the same name can be specified in a subquery. For example, SELECT x, x FROM t
          * This is bad, because the result of such a query can not be saved to the table, because the table can not have the same name columns.
          * Saving to the table is required for GLOBAL subqueries.
          *
          * To avoid this situation, we will rename the same columns.
          */

        std::set<std::string> all_column_names;
        std::set<std::string> assigned_column_names;

        if (ASTSelectWithUnionQuery * select_with_union = typeid_cast<ASTSelectWithUnionQuery *>(query.get()))
        {
            if (ASTSelectQuery * select = typeid_cast<ASTSelectQuery *>(select_with_union->list_of_selects->children.at(0).get()))
            {
                for (auto & expr : select->select_expression_list->children)
                    all_column_names.insert(expr->getAliasOrColumnName());

                for (auto & expr : select->select_expression_list->children)
                {
                    auto name = expr->getAliasOrColumnName();

                    if (!assigned_column_names.insert(name).second)
                    {
                        size_t i = 1;
                        while (all_column_names.end() != all_column_names.find(name + "_" + toString(i)))
                            ++i;

                        name = name + "_" + toString(i);
                        expr = expr->clone();   /// Cancels fuse of the same expressions in the tree.
                        expr->setAlias(name);

                        all_column_names.insert(name);
                        assigned_column_names.insert(name);
                    }
                }
            }
        }
    }

    return std::make_shared<InterpreterSelectWithUnionQuery>(
        query, subquery_context, required_source_columns, QueryProcessingStage::Complete, subquery_depth + 1);
}


void ExpressionAnalyzer::addExternalStorage(ASTPtr & subquery_or_table_name_or_table_expression)
{
    /// With nondistributed queries, creating temporary tables does not make sense.
    if (!(storage && storage->isRemote()))
        return;

    ASTPtr subquery;
    ASTPtr table_name;
    ASTPtr subquery_or_table_name;

    if (typeid_cast<const ASTIdentifier *>(subquery_or_table_name_or_table_expression.get()))
    {
        table_name = subquery_or_table_name_or_table_expression;
        subquery_or_table_name = table_name;
    }
    else if (auto ast_table_expr = typeid_cast<const ASTTableExpression *>(subquery_or_table_name_or_table_expression.get()))
    {
        if (ast_table_expr->database_and_table_name)
        {
            table_name = ast_table_expr->database_and_table_name;
            subquery_or_table_name = table_name;
        }
        else if (ast_table_expr->subquery)
        {
            subquery = ast_table_expr->subquery;
            subquery_or_table_name = subquery;
        }
    }
    else if (typeid_cast<const ASTSubquery *>(subquery_or_table_name_or_table_expression.get()))
    {
        subquery = subquery_or_table_name_or_table_expression;
        subquery_or_table_name = subquery;
    }

    if (!subquery_or_table_name)
        throw Exception("Logical error: unknown AST element passed to ExpressionAnalyzer::addExternalStorage method", ErrorCodes::LOGICAL_ERROR);

    if (table_name)
    {
        /// If this is already an external table, you do not need to add anything. Just remember its presence.
        if (external_tables.end() != external_tables.find(static_cast<const ASTIdentifier &>(*table_name).name))
            return;
    }

    /// Generate the name for the external table.
    String external_table_name = "_data" + toString(external_table_id);
    while (external_tables.count(external_table_name))
    {
        ++external_table_id;
        external_table_name = "_data" + toString(external_table_id);
    }

    auto interpreter = interpretSubquery(subquery_or_table_name, context, subquery_depth, {});

    Block sample = interpreter->getSampleBlock();
    NamesAndTypesList columns = sample.getNamesAndTypesList();

    StoragePtr external_storage = StorageMemory::create(external_table_name, ColumnsDescription{columns});
    external_storage->startup();

    /** We replace the subquery with the name of the temporary table.
        * It is in this form, the request will go to the remote server.
        * This temporary table will go to the remote server, and on its side,
        *  instead of doing a subquery, you just need to read it.
        */

    auto database_and_table_name = std::make_shared<ASTIdentifier>(external_table_name, ASTIdentifier::Table);

    if (auto ast_table_expr = typeid_cast<ASTTableExpression *>(subquery_or_table_name_or_table_expression.get()))
    {
        ast_table_expr->subquery.reset();
        ast_table_expr->database_and_table_name = database_and_table_name;

        ast_table_expr->children.clear();
        ast_table_expr->children.emplace_back(database_and_table_name);
    }
    else
        subquery_or_table_name_or_table_expression = database_and_table_name;

    external_tables[external_table_name] = external_storage;
    subqueries_for_sets[external_table_name].source = interpreter->execute().in;
    subqueries_for_sets[external_table_name].table = external_storage;

    /** NOTE If it was written IN tmp_table - the existing temporary (but not external) table,
      *  then a new temporary table will be created (for example, _data1),
      *  and the data will then be copied to it.
      * Maybe this can be avoided.
      */
}


static NamesAndTypesList::iterator findColumn(const String & name, NamesAndTypesList & cols)
{
    return std::find_if(cols.begin(), cols.end(),
        [&](const NamesAndTypesList::value_type & val) { return val.name == name; });
}


/// ignore_levels - aliases in how many upper levels of the subtree should be ignored.
/// For example, with ignore_levels=1 ast can not be put in the dictionary, but its children can.
void ExpressionAnalyzer::addASTAliases(ASTPtr & ast, int ignore_levels)
{
    /// Bottom-up traversal. We do not go into subqueries.
    for (auto & child : ast->children)
    {
        int new_ignore_levels = std::max(0, ignore_levels - 1);

        /// The top-level aliases in the ARRAY JOIN section have a special meaning, we will not add them
        ///  (skip the expression list itself and its children).
        if (typeid_cast<ASTArrayJoin *>(ast.get()))
            new_ignore_levels = 3;

        /// Don't descent into table functions and subqueries.
        if (!typeid_cast<ASTTableExpression *>(child.get())
            && !typeid_cast<ASTSelectWithUnionQuery *>(child.get()))
            addASTAliases(child, new_ignore_levels);
    }

    if (ignore_levels > 0)
        return;

    String alias = ast->tryGetAlias();
    if (!alias.empty())
    {
        if (aliases.count(alias) && ast->getTreeHash() != aliases[alias]->getTreeHash())
        {
            std::stringstream message;
            message << "Different expressions with the same alias " << backQuoteIfNeed(alias) << ":\n";
            formatAST(*ast, message, false, true);
            message << "\nand\n";
            formatAST(*aliases[alias], message, false, true);
            message << "\n";

            throw Exception(message.str(), ErrorCodes::MULTIPLE_EXPRESSIONS_FOR_ALIAS);
        }

        aliases[alias] = ast;
    }
    else if (auto subquery = typeid_cast<ASTSubquery *>(ast.get()))
    {
        /// Set unique aliases for all subqueries. This is needed, because content of subqueries could change after recursive analysis,
        ///  and auto-generated column names could become incorrect.

        size_t subquery_index = 1;
        while (true)
        {
            alias = "_subquery" + toString(subquery_index);
            if (!aliases.count("_subquery" + toString(subquery_index)))
                break;
            ++subquery_index;
        }

        subquery->setAlias(alias);
        subquery->prefer_alias_to_column_name = true;
        aliases[alias] = ast;
    }
}


void ExpressionAnalyzer::normalizeTree()
{
    SetOfASTs tmp_set;
    MapOfASTs tmp_map;
    normalizeTreeImpl(ast, tmp_map, tmp_set, "", 0);

    try
    {
        ast->checkSize(settings.max_expanded_ast_elements);
    }
    catch (Exception & e)
    {
        e.addMessage("(after expansion of aliases)");
        throw;
    }
}


/// finished_asts - already processed vertices (and by what they replaced)
/// current_asts - vertices in the current call stack of this method
/// current_alias - the alias referencing to the ancestor of ast (the deepest ancestor with aliases)
void ExpressionAnalyzer::normalizeTreeImpl(
    ASTPtr & ast, MapOfASTs & finished_asts, SetOfASTs & current_asts, std::string current_alias, size_t level)
{
    if (level > settings.max_ast_depth)
        throw Exception("Normalized AST is too deep. Maximum: "
            + settings.max_ast_depth.toString(), ErrorCodes::TOO_DEEP_AST);

    if (finished_asts.count(ast))
    {
        ast = finished_asts[ast];
        return;
    }

    ASTPtr initial_ast = ast;
    current_asts.insert(initial_ast.get());

    String my_alias = ast->tryGetAlias();
    if (!my_alias.empty())
        current_alias = my_alias;

    /// rewrite rules that act when you go from top to bottom.
    bool replaced = false;

    ASTIdentifier * identifier_node = nullptr;
    ASTFunction * func_node = nullptr;

    if ((func_node = typeid_cast<ASTFunction *>(ast.get())))
    {
        /// `IN t` can be specified, where t is a table, which is equivalent to `IN (SELECT * FROM t)`.
        if (functionIsInOrGlobalInOperator(func_node->name))
            if (ASTIdentifier * right = typeid_cast<ASTIdentifier *>(func_node->arguments->children.at(1).get()))
                if (!aliases.count(right->name))
                    right->kind = ASTIdentifier::Table;

        /// Special cases for count function.
        String func_name_lowercase = Poco::toLower(func_node->name);
        if (startsWith(func_name_lowercase, "count"))
        {
            /// Select implementation of countDistinct based on settings.
            /// Important that it is done as query rewrite. It means rewritten query
            ///  will be sent to remote servers during distributed query execution,
            ///  and on all remote servers, function implementation will be same.
            if (endsWith(func_node->name, "Distinct") && func_name_lowercase == "countdistinct")
                func_node->name = settings.count_distinct_implementation;

            /// As special case, treat count(*) as count(), not as count(list of all columns).
            if (func_name_lowercase == "count" && func_node->arguments->children.size() == 1
                && typeid_cast<const ASTAsterisk *>(func_node->arguments->children[0].get()))
            {
                func_node->arguments->children.clear();
            }
        }
    }
    else if ((identifier_node = typeid_cast<ASTIdentifier *>(ast.get())))
    {
        if (identifier_node->kind == ASTIdentifier::Column)
        {
            /// If it is an alias, but not a parent alias (for constructs like "SELECT column + 1 AS column").
            auto it_alias = aliases.find(identifier_node->name);
            if (it_alias != aliases.end() && current_alias != identifier_node->name)
            {
                /// Let's replace it with the corresponding tree node.
                if (current_asts.count(it_alias->second.get()))
                    throw Exception("Cyclic aliases", ErrorCodes::CYCLIC_ALIASES);

                if (!my_alias.empty() && my_alias != it_alias->second->getAliasOrColumnName())
                {
                    /// Avoid infinite recursion here
                    auto replace_to_identifier = typeid_cast<ASTIdentifier *>(it_alias->second.get());
                    bool is_cycle = replace_to_identifier &&
                        replace_to_identifier->kind == ASTIdentifier::Column &&
                        replace_to_identifier->name == identifier_node->name;

                    if (!is_cycle)
                    {
                        /// In a construct like "a AS b", where a is an alias, you must set alias b to the result of substituting alias a.
                        ast = it_alias->second->clone();
                        ast->setAlias(my_alias);
                        replaced = true;
                    }
                }
                else
                {
                    ast = it_alias->second;
                    replaced = true;
                }
            }
        }
    }
    else if (ASTExpressionList * node = typeid_cast<ASTExpressionList *>(ast.get()))
    {
        /// Replace * with a list of columns.
        ASTs & asts = node->children;
        for (int i = static_cast<int>(asts.size()) - 1; i >= 0; --i)
        {
            if (typeid_cast<ASTAsterisk *>(asts[i].get()))
            {
                Names all_columns_name;

                auto columns_name = storage ? storage->getColumns().ordinary.getNames() : source_columns.getNames();
                all_columns_name.insert(all_columns_name.begin(), columns_name.begin(), columns_name.end());

                if (!settings.asterisk_left_columns_only)
                {
                    auto columns_from_joined_table = analyzed_join.getColumnsFromJoinedTable(context, select_query).getNames();
                    all_columns_name.insert(all_columns_name.end(), columns_from_joined_table.begin(), columns_from_joined_table.end());
                }

                asts.erase(asts.begin() + i);
                for (size_t idx = 0; idx < all_columns_name.size(); idx++)
                    asts.insert(asts.begin() + idx + i, std::make_shared<ASTIdentifier>(all_columns_name[idx]));
            }
        }
    }
    else if (ASTTablesInSelectQueryElement * node = typeid_cast<ASTTablesInSelectQueryElement *>(ast.get()))
    {
        if (node->table_expression)
        {
            auto & database_and_table_name = static_cast<ASTTableExpression &>(*node->table_expression).database_and_table_name;
            if (database_and_table_name)
            {
                if (ASTIdentifier * right = typeid_cast<ASTIdentifier *>(database_and_table_name.get()))
                {
                    right->kind = ASTIdentifier::Table;
                }
            }
        }
    }

    /// If we replace the root of the subtree, we will be called again for the new root, in case the alias is replaced by an alias.
    if (replaced)
    {
        normalizeTreeImpl(ast, finished_asts, current_asts, current_alias, level + 1);
        current_asts.erase(initial_ast.get());
        current_asts.erase(ast.get());
        finished_asts[initial_ast] = ast;
        return;
    }

    /// Recurring calls. Don't go into subqueries. Don't go into components of compound identifiers.
    /// We also do not go to the left argument of lambda expressions, so as not to replace the formal parameters
    ///  on aliases in expressions of the form 123 AS x, arrayMap(x -> 1, [2]).

    if (func_node && func_node->name == "lambda")
    {
        /// We skip the first argument. We also assume that the lambda function can not have parameters.
        for (size_t i = 1, size = func_node->arguments->children.size(); i < size; ++i)
        {
            auto & child = func_node->arguments->children[i];

            if (typeid_cast<const ASTSelectQuery *>(child.get())
                || typeid_cast<const ASTTableExpression *>(child.get()))
                continue;

            normalizeTreeImpl(child, finished_asts, current_asts, current_alias, level + 1);
        }
    }
    else if (identifier_node)
    {
    }
    else
    {
        for (auto & child : ast->children)
        {
            if (typeid_cast<const ASTSelectQuery *>(child.get())
                || typeid_cast<const ASTTableExpression *>(child.get()))
                continue;

            normalizeTreeImpl(child, finished_asts, current_asts, current_alias, level + 1);
        }
    }

    /// If the WHERE clause or HAVING consists of a single alias, the reference must be replaced not only in children, but also in where_expression and having_expression.
    if (ASTSelectQuery * select = typeid_cast<ASTSelectQuery *>(ast.get()))
    {
        if (select->prewhere_expression)
            normalizeTreeImpl(select->prewhere_expression, finished_asts, current_asts, current_alias, level + 1);
        if (select->where_expression)
            normalizeTreeImpl(select->where_expression, finished_asts, current_asts, current_alias, level + 1);
        if (select->having_expression)
            normalizeTreeImpl(select->having_expression, finished_asts, current_asts, current_alias, level + 1);
    }

    current_asts.erase(initial_ast.get());
    current_asts.erase(ast.get());
    finished_asts[initial_ast] = ast;
}


void ExpressionAnalyzer::addAliasColumns()
{
    if (!select_query)
        return;

    if (!storage)
        return;

    const auto & aliases = storage->getColumns().aliases;
    source_columns.insert(std::end(source_columns), std::begin(aliases), std::end(aliases));
}


void ExpressionAnalyzer::executeScalarSubqueries()
{
    if (!select_query)
        executeScalarSubqueriesImpl(ast);
    else
    {
        for (auto & child : ast->children)
        {
            /// Do not go to FROM, JOIN, UNION.
            if (!typeid_cast<const ASTTableExpression *>(child.get())
                && !typeid_cast<const ASTSelectQuery *>(child.get()))
            {
                executeScalarSubqueriesImpl(child);
            }
        }
    }
}


static ASTPtr addTypeConversion(std::unique_ptr<ASTLiteral> && ast, const String & type_name)
{
    auto func = std::make_shared<ASTFunction>();
    ASTPtr res = func;
    func->alias = ast->alias;
    func->prefer_alias_to_column_name = ast->prefer_alias_to_column_name;
    ast->alias.clear();
    func->name = "CAST";
    auto exp_list = std::make_shared<ASTExpressionList>();
    func->arguments = exp_list;
    func->children.push_back(func->arguments);
    exp_list->children.emplace_back(ast.release());
    exp_list->children.emplace_back(std::make_shared<ASTLiteral>(type_name));
    return res;
}


void ExpressionAnalyzer::executeScalarSubqueriesImpl(ASTPtr & ast)
{
    /** Replace subqueries that return exactly one row
      * ("scalar" subqueries) to the corresponding constants.
      *
      * If the subquery returns more than one column, it is replaced by a tuple of constants.
      *
      * Features
      *
      * A replacement occurs during query analysis, and not during the main runtime.
      * This means that the progress indicator will not work during the execution of these requests,
      *  and also such queries can not be aborted.
      *
      * But the query result can be used for the index in the table.
      *
      * Scalar subqueries are executed on the request-initializer server.
      * The request is sent to remote servers with already substituted constants.
      */

    if (ASTSubquery * subquery = typeid_cast<ASTSubquery *>(ast.get()))
    {
        Context subquery_context = context;
        Settings subquery_settings = context.getSettings();
        subquery_settings.max_result_rows = 1;
        subquery_settings.extremes = 0;
        subquery_context.setSettings(subquery_settings);

        ASTPtr query = subquery->children.at(0);
        BlockIO res = InterpreterSelectWithUnionQuery(query, subquery_context, {}, QueryProcessingStage::Complete, subquery_depth + 1).execute();

        Block block;
        try
        {
            block = res.in->read();

            if (!block)
            {
                /// Interpret subquery with empty result as Null literal
                auto ast_new = std::make_unique<ASTLiteral>(Null());
                ast_new->setAlias(ast->tryGetAlias());
                ast = std::move(ast_new);
                return;
            }

            if (block.rows() != 1 || res.in->read())
                throw Exception("Scalar subquery returned more than one row", ErrorCodes::INCORRECT_RESULT_OF_SCALAR_SUBQUERY);
        }
        catch (const Exception & e)
        {
            if (e.code() == ErrorCodes::TOO_MANY_ROWS)
                throw Exception("Scalar subquery returned more than one row", ErrorCodes::INCORRECT_RESULT_OF_SCALAR_SUBQUERY);
            else
                throw;
        }

        size_t columns = block.columns();
        if (columns == 1)
        {
            auto lit = std::make_unique<ASTLiteral>((*block.safeGetByPosition(0).column)[0]);
            lit->alias = subquery->alias;
            lit->prefer_alias_to_column_name = subquery->prefer_alias_to_column_name;
            ast = addTypeConversion(std::move(lit), block.safeGetByPosition(0).type->getName());
        }
        else
        {
            auto tuple = std::make_shared<ASTFunction>();
            tuple->alias = subquery->alias;
            ast = tuple;
            tuple->name = "tuple";
            auto exp_list = std::make_shared<ASTExpressionList>();
            tuple->arguments = exp_list;
            tuple->children.push_back(tuple->arguments);

            exp_list->children.resize(columns);
            for (size_t i = 0; i < columns; ++i)
            {
                exp_list->children[i] = addTypeConversion(
                    std::make_unique<ASTLiteral>((*block.safeGetByPosition(i).column)[0]),
                    block.safeGetByPosition(i).type->getName());
            }
        }
    }
    else
    {
        /** Don't descend into subqueries in FROM section.
          */
        if (!typeid_cast<ASTTableExpression *>(ast.get()))
        {
            /** Don't descend into subqueries in arguments of IN operator.
              * But if an argument is not subquery, than deeper may be scalar subqueries and we need to descend in them.
              */
            ASTFunction * func = typeid_cast<ASTFunction *>(ast.get());

            if (func && functionIsInOrGlobalInOperator(func->name))
            {
                for (auto & child : ast->children)
                {
                    if (child != func->arguments)
                        executeScalarSubqueriesImpl(child);
                    else
                        for (size_t i = 0, size = func->arguments->children.size(); i < size; ++i)
                            if (i != 1 || !typeid_cast<ASTSubquery *>(func->arguments->children[i].get()))
                                executeScalarSubqueriesImpl(func->arguments->children[i]);
                }
            }
            else
                for (auto & child : ast->children)
                    executeScalarSubqueriesImpl(child);
        }
    }
}


void ExpressionAnalyzer::optimizeGroupBy()
{
    if (!(select_query && select_query->group_expression_list))
        return;

    const auto is_literal = [] (const ASTPtr & ast)
    {
        return typeid_cast<const ASTLiteral *>(ast.get());
    };

    auto & group_exprs = select_query->group_expression_list->children;

    /// removes expression at index idx by making it last one and calling .pop_back()
    const auto remove_expr_at_index = [&group_exprs] (const size_t idx)
    {
        if (idx < group_exprs.size() - 1)
            std::swap(group_exprs[idx], group_exprs.back());

        group_exprs.pop_back();
    };

    /// iterate over each GROUP BY expression, eliminate injective function calls and literals
    for (size_t i = 0; i < group_exprs.size();)
    {
        if (const auto function = typeid_cast<ASTFunction *>(group_exprs[i].get()))
        {
            /// assert function is injective
            if (possibly_injective_function_names.count(function->name))
            {
                /// do not handle semantic errors here
                if (function->arguments->children.size() < 2)
                {
                    ++i;
                    continue;
                }

                const auto & dict_name = typeid_cast<const ASTLiteral &>(*function->arguments->children[0])
                    .value.safeGet<String>();

                const auto & dict_ptr = context.getExternalDictionaries().getDictionary(dict_name);

                const auto & attr_name = typeid_cast<const ASTLiteral &>(*function->arguments->children[1])
                    .value.safeGet<String>();

                if (!dict_ptr->isInjective(attr_name))
                {
                    ++i;
                    continue;
                }
            }
            else if (!injective_function_names.count(function->name))
            {
                ++i;
                continue;
            }

            /// copy shared pointer to args in order to ensure lifetime
            auto args_ast = function->arguments;

            /** remove function call and take a step back to ensure
              * next iteration does not skip not yet processed data
              */
            remove_expr_at_index(i);

            /// copy non-literal arguments
            std::remove_copy_if(
                std::begin(args_ast->children), std::end(args_ast->children),
                std::back_inserter(group_exprs), is_literal
            );
        }
        else if (is_literal(group_exprs[i]))
        {
            remove_expr_at_index(i);
        }
        else
        {
            /// if neither a function nor literal - advance to next expression
            ++i;
        }
    }

    if (group_exprs.empty())
    {
        /** You can not completely remove GROUP BY. Because if there were no aggregate functions, then it turns out that there will be no aggregation.
          * Instead, leave `GROUP BY const`.
          * Next, see deleting the constants in the analyzeAggregation method.
          */

        /// You must insert a constant that is not the name of the column in the table. Such a case is rare, but it happens.
        UInt64 unused_column = 0;
        String unused_column_name = toString(unused_column);

        while (source_columns.end() != std::find_if(source_columns.begin(), source_columns.end(),
            [&unused_column_name](const NameAndTypePair & name_type) { return name_type.name == unused_column_name; }))
        {
            ++unused_column;
            unused_column_name = toString(unused_column);
        }

        select_query->group_expression_list = std::make_shared<ASTExpressionList>();
        select_query->group_expression_list->children.emplace_back(std::make_shared<ASTLiteral>(UInt64(unused_column)));
    }
}


void ExpressionAnalyzer::optimizeOrderBy()
{
    if (!(select_query && select_query->order_expression_list))
        return;

    /// Make unique sorting conditions.
    using NameAndLocale = std::pair<String, String>;
    std::set<NameAndLocale> elems_set;

    ASTs & elems = select_query->order_expression_list->children;
    ASTs unique_elems;
    unique_elems.reserve(elems.size());

    for (const auto & elem : elems)
    {
        String name = elem->children.front()->getColumnName();
        const ASTOrderByElement & order_by_elem = typeid_cast<const ASTOrderByElement &>(*elem);

        if (elems_set.emplace(name, order_by_elem.collation ? order_by_elem.collation->getColumnName() : "").second)
            unique_elems.emplace_back(elem);
    }

    if (unique_elems.size() < elems.size())
        elems = unique_elems;
}


void ExpressionAnalyzer::optimizeLimitBy()
{
    if (!(select_query && select_query->limit_by_expression_list))
        return;

    std::set<String> elems_set;

    ASTs & elems = select_query->limit_by_expression_list->children;
    ASTs unique_elems;
    unique_elems.reserve(elems.size());

    for (const auto & elem : elems)
    {
        if (elems_set.emplace(elem->getColumnName()).second)
            unique_elems.emplace_back(elem);
    }

    if (unique_elems.size() < elems.size())
        elems = unique_elems;
}


void ExpressionAnalyzer::makeSetsForIndex()
{
    if (storage && select_query && storage->supportsIndexForIn())
    {
        if (select_query->where_expression)
            makeSetsForIndexImpl(select_query->where_expression, storage->getSampleBlock());
        if (select_query->prewhere_expression)
            makeSetsForIndexImpl(select_query->prewhere_expression, storage->getSampleBlock());
    }
}


void ExpressionAnalyzer::tryMakeSetForIndexFromSubquery(const ASTPtr & subquery_or_table_name)
{
    BlockIO res = interpretSubquery(subquery_or_table_name, context, subquery_depth + 1, {})->execute();

    SizeLimits set_for_index_size_limits = SizeLimits(settings.max_rows_in_set, settings.max_bytes_in_set, settings.set_overflow_mode);
    SetPtr set = std::make_shared<Set>(set_for_index_size_limits, true);

    set->setHeader(res.in->getHeader());
    while (Block block = res.in->read())
    {
        /// If the limits have been exceeded, give up and let the default subquery processing actions take place.
        if (!set->insertFromBlock(block))
            return;
    }

    prepared_sets[subquery_or_table_name->range] = std::move(set);
}


void ExpressionAnalyzer::makeSetsForIndexImpl(const ASTPtr & node, const Block & sample_block)
{
    for (auto & child : node->children)
    {
        /// Don't descent into subqueries.
        if (typeid_cast<ASTSubquery *>(child.get()))
            continue;

        /// Don't dive into lambda functions
        const ASTFunction * func = typeid_cast<const ASTFunction *>(child.get());
        if (func && func->name == "lambda")
            continue;

        makeSetsForIndexImpl(child, sample_block);
    }

    const ASTFunction * func = typeid_cast<const ASTFunction *>(node.get());
    if (func && functionIsInOperator(func->name))
    {
        const IAST & args = *func->arguments;

        if (storage && storage->mayBenefitFromIndexForIn(args.children.at(0)))
        {
            const ASTPtr & arg = args.children.at(1);

            if (!prepared_sets.count(arg->range)) /// Not already prepared.
            {
                if (typeid_cast<ASTSubquery *>(arg.get()) || typeid_cast<ASTIdentifier *>(arg.get()))
                {
                    if (settings.use_index_for_in_with_subqueries)
                        tryMakeSetForIndexFromSubquery(arg);
                }
                else
                {
                    NamesAndTypesList temp_columns = source_columns;
                    temp_columns.insert(temp_columns.end(), array_join_columns.begin(), array_join_columns.end());
                    for (const auto & joined_column : analyzed_join.columns_added_by_join)
                        temp_columns.push_back(joined_column.name_and_type);
                    ExpressionActionsPtr temp_actions = std::make_shared<ExpressionActions>(temp_columns, settings);
                    getRootActions(func->arguments->children.at(0), true, false, temp_actions);

                    Block sample_block_with_calculated_columns = temp_actions->getSampleBlock();
                    if (sample_block_with_calculated_columns.has(args.children.at(0)->getColumnName()))
                        makeExplicitSet(func, sample_block_with_calculated_columns, true);
                }
            }
        }
    }
}


void ExpressionAnalyzer::makeSet(const ASTFunction * node, const Block & sample_block)
{
    /** You need to convert the right argument to a set.
      * This can be a table name, a value, a value enumeration, or a subquery.
      * The enumeration of values is parsed as a function `tuple`.
      */
    const IAST & args = *node->arguments;
    const ASTPtr & arg = args.children.at(1);

    /// Already converted.
    if (prepared_sets.count(arg->range))
        return;

    /// If the subquery or table name for SELECT.
    const ASTIdentifier * identifier = typeid_cast<const ASTIdentifier *>(arg.get());
    if (typeid_cast<const ASTSubquery *>(arg.get()) || identifier)
    {
        /// We get the stream of blocks for the subquery. Create Set and put it in place of the subquery.
        String set_id = arg->getColumnName();

        /// A special case is if the name of the table is specified on the right side of the IN statement,
        ///  and the table has the type Set (a previously prepared set).
        if (identifier)
        {
            auto database_table = getDatabaseAndTableNameFromIdentifier(*identifier);
            StoragePtr table = context.tryGetTable(database_table.first, database_table.second);

            if (table)
            {
                StorageSet * storage_set = dynamic_cast<StorageSet *>(table.get());

                if (storage_set)
                {
                    prepared_sets[arg->range] = storage_set->getSet();
                    return;
                }
            }
        }

        SubqueryForSet & subquery_for_set = subqueries_for_sets[set_id];

        /// If you already created a Set with the same subquery / table.
        if (subquery_for_set.set)
        {
            prepared_sets[arg->range] = subquery_for_set.set;
            return;
        }

        SetPtr set = std::make_shared<Set>(SizeLimits(settings.max_rows_in_set, settings.max_bytes_in_set, settings.set_overflow_mode), false);

        /** The following happens for GLOBAL INs:
          * - in the addExternalStorage function, the IN (SELECT ...) subquery is replaced with IN _data1,
          *   in the subquery_for_set object, this subquery is set as source and the temporary table _data1 as the table.
          * - this function shows the expression IN_data1.
          */
        if (!subquery_for_set.source && (!storage || !storage->isRemote()))
        {
            auto interpreter = interpretSubquery(arg, context, subquery_depth, {});
            subquery_for_set.source = std::make_shared<LazyBlockInputStream>(
                interpreter->getSampleBlock(), [interpreter]() mutable { return interpreter->execute().in; });

            /** Why is LazyBlockInputStream used?
              *
              * The fact is that when processing a query of the form
              *  SELECT ... FROM remote_test WHERE column GLOBAL IN (subquery),
              *  if the distributed remote_test table contains localhost as one of the servers,
              *  the query will be interpreted locally again (and not sent over TCP, as in the case of a remote server).
              *
              * The query execution pipeline will be:
              * CreatingSets
              *  subquery execution, filling the temporary table with _data1 (1)
              *  CreatingSets
              *   reading from the table _data1, creating the set (2)
              *   read from the table subordinate to remote_test.
              *
              * (The second part of the pipeline under CreateSets is a reinterpretation of the query inside StorageDistributed,
              *  the query differs in that the database name and tables are replaced with subordinates, and the subquery is replaced with _data1.)
              *
              * But when creating the pipeline, when creating the source (2), it will be found that the _data1 table is empty
              *  (because the query has not started yet), and empty source will be returned as the source.
              * And then, when the query is executed, an empty set will be created in step (2).
              *
              * Therefore, we make the initialization of step (2) lazy
              *  - so that it does not occur until step (1) is completed, on which the table will be populated.
              *
              * Note: this solution is not very good, you need to think better.
              */
        }

        subquery_for_set.set = set;
        prepared_sets[arg->range] = set;
    }
    else
    {
        /// An explicit enumeration of values in parentheses.
        makeExplicitSet(node, sample_block, false);
    }
}

/// The case of an explicit enumeration of values.
void ExpressionAnalyzer::makeExplicitSet(const ASTFunction * node, const Block & sample_block, bool create_ordered_set)
{
    const IAST & args = *node->arguments;

    if (args.children.size() != 2)
        throw Exception("Wrong number of arguments passed to function in", ErrorCodes::NUMBER_OF_ARGUMENTS_DOESNT_MATCH);

    const ASTPtr & left_arg = args.children.at(0);
    const ASTPtr & right_arg = args.children.at(1);

    auto getTupleTypeFromAst = [this](const ASTPtr & node) -> DataTypePtr
    {
        auto ast_function = typeid_cast<const ASTFunction *>(node.get());
        if (ast_function && ast_function->name == "tuple" && !ast_function->arguments->children.empty())
        {
            /// Won't parse all values of outer tuple.
            auto element = ast_function->arguments->children.at(0);
            std::pair<Field, DataTypePtr> value_raw = evaluateConstantExpression(element, context);
            return std::make_shared<DataTypeTuple>(DataTypes({value_raw.second}));
        }

        return evaluateConstantExpression(node, context).second;
    };

    const DataTypePtr & left_arg_type = sample_block.getByName(left_arg->getColumnName()).type;
    const DataTypePtr & right_arg_type = getTupleTypeFromAst(right_arg);

    std::function<size_t(const DataTypePtr &)> getTupleDepth;
    getTupleDepth = [&getTupleDepth](const DataTypePtr & type) -> size_t
    {
        if (auto tuple_type = typeid_cast<const DataTypeTuple *>(type.get()))
            return 1 + (tuple_type->getElements().empty() ? 0 : getTupleDepth(tuple_type->getElements().at(0)));

        return 0;
    };

    size_t left_tuple_depth = getTupleDepth(left_arg_type);
    size_t right_tuple_depth = getTupleDepth(right_arg_type);

    DataTypes set_element_types = {left_arg_type};
    auto left_tuple_type = typeid_cast<const DataTypeTuple *>(left_arg_type.get());
    if (left_tuple_type && left_tuple_type->getElements().size() != 1)
        set_element_types = left_tuple_type->getElements();

    ASTPtr elements_ast = nullptr;

    /// 1 in 1; (1, 2) in (1, 2); identity(tuple(tuple(tuple(1)))) in tuple(tuple(tuple(1))); etc.
    if (left_tuple_depth == right_tuple_depth)
    {
        ASTPtr exp_list = std::make_shared<ASTExpressionList>();
        exp_list->children.push_back(right_arg);
        elements_ast = exp_list;
    }
    /// 1 in (1, 2); (1, 2) in ((1, 2), (3, 4)); etc.
    else if (left_tuple_depth + 1 == right_tuple_depth)
    {
        ASTFunction * set_func = typeid_cast<ASTFunction *>(right_arg.get());

        if (!set_func || set_func->name != "tuple")
            throw Exception("Incorrect type of 2nd argument for function " + node->name
                            + ". Must be subquery or set of elements with type " + left_arg_type->getName() + ".",
                            ErrorCodes::ILLEGAL_TYPE_OF_ARGUMENT);

        elements_ast = set_func->arguments;
    }
    else
        throw Exception("Invalid types for IN function: "
                        + left_arg_type->getName() + " and " + right_arg_type->getName() + ".",
                        ErrorCodes::ILLEGAL_TYPE_OF_ARGUMENT);

    SetPtr set = std::make_shared<Set>(SizeLimits(settings.max_rows_in_set, settings.max_bytes_in_set, settings.set_overflow_mode), create_ordered_set);
    set->createFromAST(set_element_types, elements_ast, context);
    prepared_sets[right_arg->range] = std::move(set);
}


static String getUniqueName(const Block & block, const String & prefix)
{
    int i = 1;
    while (block.has(prefix + toString(i)))
        ++i;
    return prefix + toString(i);
}

/** For getActionsImpl.
  * A stack of ExpressionActions corresponding to nested lambda expressions.
  * The new action should be added to the highest possible level.
  * For example, in the expression "select arrayMap(x -> x + column1 * column2, array1)"
  *  calculation of the product must be done outside the lambda expression (it does not depend on x), and the calculation of the sum is inside (depends on x).
  */
ScopeStack::ScopeStack(const ExpressionActionsPtr & actions, const Settings & settings_)
    : settings(settings_)
{
    stack.emplace_back();
    stack.back().actions = actions;

    const Block & sample_block = actions->getSampleBlock();
    for (size_t i = 0, size = sample_block.columns(); i < size; ++i)
        stack.back().new_columns.insert(sample_block.getByPosition(i).name);
}

void ScopeStack::pushLevel(const NamesAndTypesList & input_columns)
{
    stack.emplace_back();
    Level & prev = stack[stack.size() - 2];

    ColumnsWithTypeAndName all_columns;
    NameSet new_names;

    for (NamesAndTypesList::const_iterator it = input_columns.begin(); it != input_columns.end(); ++it)
    {
        all_columns.emplace_back(nullptr, it->type, it->name);
        new_names.insert(it->name);
        stack.back().new_columns.insert(it->name);
    }

    const Block & prev_sample_block = prev.actions->getSampleBlock();
    for (size_t i = 0, size = prev_sample_block.columns(); i < size; ++i)
    {
        const ColumnWithTypeAndName & col = prev_sample_block.getByPosition(i);
        if (!new_names.count(col.name))
            all_columns.push_back(col);
    }

    stack.back().actions = std::make_shared<ExpressionActions>(all_columns, settings);
}

size_t ScopeStack::getColumnLevel(const std::string & name)
{
    for (int i = static_cast<int>(stack.size()) - 1; i >= 0; --i)
        if (stack[i].new_columns.count(name))
            return i;

    throw Exception("Unknown identifier: " + name, ErrorCodes::UNKNOWN_IDENTIFIER);
}

void ScopeStack::addAction(const ExpressionAction & action)
{
    size_t level = 0;
    Names required = action.getNeededColumns();
    for (size_t i = 0; i < required.size(); ++i)
        level = std::max(level, getColumnLevel(required[i]));

    Names added;
    stack[level].actions->add(action, added);

    stack[level].new_columns.insert(added.begin(), added.end());

    for (size_t i = 0; i < added.size(); ++i)
    {
        const ColumnWithTypeAndName & col = stack[level].actions->getSampleBlock().getByName(added[i]);
        for (size_t j = level + 1; j < stack.size(); ++j)
            stack[j].actions->addInput(col);
    }
}

ExpressionActionsPtr ScopeStack::popLevel()
{
    ExpressionActionsPtr res = stack.back().actions;
    stack.pop_back();
    return res;
}

const Block & ScopeStack::getSampleBlock() const
{
    return stack.back().actions->getSampleBlock();
}

void ExpressionAnalyzer::getRootActions(const ASTPtr & ast, bool no_subqueries, bool only_consts, ExpressionActionsPtr & actions)
{
    ScopeStack scopes(actions, settings);

    ProjectionManipulatorPtr projection_manipulator;
    if (!isThereArrayJoin(ast) && settings.enable_conditional_computation && !only_consts)
        projection_manipulator = std::make_shared<ConditionalTree>(scopes, context);
    else
        projection_manipulator = std::make_shared<DefaultProjectionManipulator>(scopes);

    getActionsImpl(ast, no_subqueries, only_consts, scopes, projection_manipulator);

    actions = scopes.popLevel();
}

void ExpressionAnalyzer::getArrayJoinedColumns()
{
    if (select_query && select_query->array_join_expression_list())
    {
        ASTs & array_join_asts = select_query->array_join_expression_list()->children;
        for (const auto & ast : array_join_asts)
        {
            const String nested_table_name = ast->getColumnName();
            const String nested_table_alias = ast->getAliasOrColumnName();

            if (nested_table_alias == nested_table_name && !typeid_cast<const ASTIdentifier *>(ast.get()))
                throw Exception("No alias for non-trivial value in ARRAY JOIN: " + nested_table_name, ErrorCodes::ALIAS_REQUIRED);

            if (array_join_alias_to_name.count(nested_table_alias) || aliases.count(nested_table_alias))
                throw Exception("Duplicate alias in ARRAY JOIN: " + nested_table_alias, ErrorCodes::MULTIPLE_EXPRESSIONS_FOR_ALIAS);

            array_join_alias_to_name[nested_table_alias] = nested_table_name;
            array_join_name_to_alias[nested_table_name] = nested_table_alias;
        }

        getArrayJoinedColumnsImpl(ast);

        /// If the result of ARRAY JOIN is not used, it is necessary to ARRAY-JOIN any column,
        /// to get the correct number of rows.
        if (array_join_result_to_source.empty())
        {
            ASTPtr expr = select_query->array_join_expression_list()->children.at(0);
            String source_name = expr->getColumnName();
            String result_name = expr->getAliasOrColumnName();

            /// This is an array.
            if (!typeid_cast<ASTIdentifier *>(expr.get()) || findColumn(source_name, source_columns) != source_columns.end())
            {
                array_join_result_to_source[result_name] = source_name;
            }
            else /// This is a nested table.
            {
                bool found = false;
                for (const auto & column_name_type : source_columns)
                {
                    auto splitted = Nested::splitName(column_name_type.name);
                    if (splitted.first == source_name && !splitted.second.empty())
                    {
                        array_join_result_to_source[Nested::concatenateName(result_name, splitted.second)] = column_name_type.name;
                        found = true;
                        break;
                    }
                }
                if (!found)
                    throw Exception("No columns in nested table " + source_name, ErrorCodes::EMPTY_NESTED_TABLE);
            }
        }
    }
}


/// Fills the array_join_result_to_source: on which columns-arrays to replicate, and how to call them after that.
void ExpressionAnalyzer::getArrayJoinedColumnsImpl(const ASTPtr & ast)
{
    if (typeid_cast<ASTTablesInSelectQuery *>(ast.get()))
        return;

    if (ASTIdentifier * node = typeid_cast<ASTIdentifier *>(ast.get()))
    {
        if (node->kind == ASTIdentifier::Column)
        {
            auto splitted = Nested::splitName(node->name);  /// ParsedParams, Key1

            if (array_join_alias_to_name.count(node->name))
            {
                /// ARRAY JOIN was written with an array column. Example: SELECT K1 FROM ... ARRAY JOIN ParsedParams.Key1 AS K1
                array_join_result_to_source[node->name] = array_join_alias_to_name[node->name];    /// K1 -> ParsedParams.Key1
            }
            else if (array_join_alias_to_name.count(splitted.first) && !splitted.second.empty())
            {
                /// ARRAY JOIN was written with a nested table. Example: SELECT PP.KEY1 FROM ... ARRAY JOIN ParsedParams AS PP
                array_join_result_to_source[node->name]    /// PP.Key1 -> ParsedParams.Key1
                    = Nested::concatenateName(array_join_alias_to_name[splitted.first], splitted.second);
            }
            else if (array_join_name_to_alias.count(node->name))
            {
                /** Example: SELECT ParsedParams.Key1 FROM ... ARRAY JOIN ParsedParams.Key1 AS PP.Key1.
                  * That is, the query uses the original array, replicated by itself.
                  */
                array_join_result_to_source[    /// PP.Key1 -> ParsedParams.Key1
                    array_join_name_to_alias[node->name]] = node->name;
            }
            else if (array_join_name_to_alias.count(splitted.first) && !splitted.second.empty())
            {
                /** Example: SELECT ParsedParams.Key1 FROM ... ARRAY JOIN ParsedParams AS PP.
                 */
                array_join_result_to_source[    /// PP.Key1 -> ParsedParams.Key1
                Nested::concatenateName(array_join_name_to_alias[splitted.first], splitted.second)] = node->name;
            }
        }
    }
    else
    {
        for (auto & child : ast->children)
            if (!typeid_cast<const ASTSubquery *>(child.get())
                && !typeid_cast<const ASTSelectQuery *>(child.get()))
                getArrayJoinedColumnsImpl(child);
    }
}

bool ExpressionAnalyzer::isThereArrayJoin(const ASTPtr & ast)
{
    if (typeid_cast<ASTIdentifier *>(ast.get()))
    {
        return false;
    }
    else if (ASTFunction * node = typeid_cast<ASTFunction *>(ast.get()))
    {
        if (node->name == "arrayJoin")
        {
            return true;
        }
        if (functionIsInOrGlobalInOperator(node->name))
        {
            return isThereArrayJoin(node->arguments->children.at(0));
        }
        if (node->name == "indexHint")
        {
            return false;
        }
        if (AggregateFunctionFactory::instance().isAggregateFunctionName(node->name))
        {
            return false;
        }
        for (auto & child : node->arguments->children)
        {
            if (isThereArrayJoin(child))
            {
                return true;
            }
        }
        return false;
    }
    else if (typeid_cast<ASTLiteral *>(ast.get()))
    {
        return false;
    }
    else
    {
        for (auto & child : ast->children)
        {
            if (isThereArrayJoin(child))
            {
                return true;
            }
        }
        return false;
    }
}

void ExpressionAnalyzer::getActionsFromJoinKeys(const ASTTableJoin & table_join, bool no_subqueries, bool only_consts,
                                                ExpressionActionsPtr & actions)
{
    ScopeStack scopes(actions, settings);

    ProjectionManipulatorPtr projection_manipulator;
    if (!isThereArrayJoin(ast) && settings.enable_conditional_computation && !only_consts)
        projection_manipulator = std::make_shared<ConditionalTree>(scopes, context);
    else
        projection_manipulator = std::make_shared<DefaultProjectionManipulator>(scopes);

    if (table_join.using_expression_list)
        getActionsImpl(table_join.using_expression_list, no_subqueries, only_consts, scopes, projection_manipulator);
    else if (table_join.on_expression)
    {
        for (const auto & ast : analyzed_join.key_asts_left)
            getActionsImpl(ast, no_subqueries, only_consts, scopes, projection_manipulator);
    }

    actions = scopes.popLevel();
}

void ExpressionAnalyzer::getActionsImpl(const ASTPtr & ast, bool no_subqueries, bool only_consts, ScopeStack & actions_stack,
                                        ProjectionManipulatorPtr projection_manipulator)
{
    String ast_column_name;
    auto getColumnName = [&ast, &ast_column_name]()
    {
        if (ast_column_name.empty())
            ast_column_name = ast->getColumnName();

        return ast_column_name;
    };

    /// If the result of the calculation already exists in the block.
    if ((typeid_cast<ASTFunction *>(ast.get()) || typeid_cast<ASTLiteral *>(ast.get()))
        && projection_manipulator->tryToGetFromUpperProjection(getColumnName()))
        return;

    if (typeid_cast<ASTIdentifier *>(ast.get()))
    {
        if (!only_consts && !projection_manipulator->tryToGetFromUpperProjection(getColumnName()))
        {
            /// The requested column is not in the block.
            /// If such a column exists in the table, then the user probably forgot to surround it with an aggregate function or add it to GROUP BY.

            bool found = false;
            for (const auto & column_name_type : source_columns)
                if (column_name_type.name == getColumnName())
                    found = true;

            if (found)
                throw Exception("Column " + getColumnName() + " is not under aggregate function and not in GROUP BY.",
                    ErrorCodes::NOT_AN_AGGREGATE);
        }
    }
    else if (ASTFunction * node = typeid_cast<ASTFunction *>(ast.get()))
    {
        if (node->name == "lambda")
            throw Exception("Unexpected lambda expression", ErrorCodes::UNEXPECTED_EXPRESSION);

        /// Function arrayJoin.
        if (node->name == "arrayJoin")
        {
            if (node->arguments->children.size() != 1)
                throw Exception("arrayJoin requires exactly 1 argument", ErrorCodes::TYPE_MISMATCH);

            ASTPtr arg = node->arguments->children.at(0);
            getActionsImpl(arg, no_subqueries, only_consts, actions_stack, projection_manipulator);
            if (!only_consts)
            {
                String result_name = projection_manipulator->getColumnName(getColumnName());
                actions_stack.addAction(ExpressionAction::copyColumn(projection_manipulator->getColumnName(arg->getColumnName()), result_name));
                NameSet joined_columns;
                joined_columns.insert(result_name);
                actions_stack.addAction(ExpressionAction::arrayJoin(joined_columns, false, context));
            }

            return;
        }

        if (functionIsInOrGlobalInOperator(node->name))
        {
            if (!no_subqueries)
            {
                /// Let's find the type of the first argument (then getActionsImpl will be called again and will not affect anything).
                getActionsImpl(node->arguments->children.at(0), no_subqueries, only_consts, actions_stack,
                               projection_manipulator);

                /// Transform tuple or subquery into a set.
                makeSet(node, actions_stack.getSampleBlock());
            }
            else
            {
                if (!only_consts)
                {
                    /// We are in the part of the tree that we are not going to compute. You just need to define types.
                    /// Do not subquery and create sets. We insert an arbitrary column of the correct type.
                    ColumnWithTypeAndName fake_column;
                    fake_column.name = projection_manipulator->getColumnName(getColumnName());
                    fake_column.type = std::make_shared<DataTypeUInt8>();
                    fake_column.column = fake_column.type->createColumn();
                    actions_stack.addAction(ExpressionAction::addColumn(fake_column, projection_manipulator->getProjectionSourceColumn(), false));
                    getActionsImpl(node->arguments->children.at(0), no_subqueries, only_consts, actions_stack,
                                   projection_manipulator);
                }
                return;
            }
        }

        /// A special function `indexHint`. Everything that is inside it is not calculated
        /// (and is used only for index analysis, see KeyCondition).
        if (node->name == "indexHint")
        {
            actions_stack.addAction(ExpressionAction::addColumn(ColumnWithTypeAndName(
                ColumnConst::create(ColumnUInt8::create(1, 1), 1), std::make_shared<DataTypeUInt8>(),
                    projection_manipulator->getColumnName(getColumnName())), projection_manipulator->getProjectionSourceColumn(), false));
            return;
        }

        if (AggregateFunctionFactory::instance().isAggregateFunctionName(node->name))
            return;

        const FunctionBuilderPtr & function_builder = FunctionFactory::instance().get(node->name, context);
        auto projection_action = getProjectionAction(node->name, actions_stack, projection_manipulator, getColumnName(), context);

        Names argument_names;
        DataTypes argument_types;
        bool arguments_present = true;

        /// If the function has an argument-lambda expression, you need to determine its type before the recursive call.
        bool has_lambda_arguments = false;

        for (size_t arg = 0; arg < node->arguments->children.size(); ++arg)
        {
            auto & child = node->arguments->children[arg];
            auto child_column_name = child->getColumnName();

            ASTFunction * lambda = typeid_cast<ASTFunction *>(child.get());
            if (lambda && lambda->name == "lambda")
            {
                /// If the argument is a lambda expression, just remember its approximate type.
                if (lambda->arguments->children.size() != 2)
                    throw Exception("lambda requires two arguments", ErrorCodes::NUMBER_OF_ARGUMENTS_DOESNT_MATCH);

                ASTFunction * lambda_args_tuple = typeid_cast<ASTFunction *>(lambda->arguments->children.at(0).get());

                if (!lambda_args_tuple || lambda_args_tuple->name != "tuple")
                    throw Exception("First argument of lambda must be a tuple", ErrorCodes::TYPE_MISMATCH);

                has_lambda_arguments = true;
                argument_types.emplace_back(std::make_shared<DataTypeFunction>(DataTypes(lambda_args_tuple->arguments->children.size())));
                /// Select the name in the next cycle.
                argument_names.emplace_back();
            }
            else if (prepared_sets.count(child->range) && functionIsInOrGlobalInOperator(node->name) && arg == 1)
            {
                ColumnWithTypeAndName column;
                column.type = std::make_shared<DataTypeSet>();

                const SetPtr & set = prepared_sets[child->range];

                /// If the argument is a set given by an enumeration of values (so, the set was already built), give it a unique name,
                ///  so that sets with the same literal representation do not fuse together (they can have different types).
                if (!set->empty())
                    column.name = getUniqueName(actions_stack.getSampleBlock(), "__set");
                else
                    column.name = child_column_name;

                column.name = projection_manipulator->getColumnName(column.name);

                if (!actions_stack.getSampleBlock().has(column.name))
                {
                    column.column = ColumnSet::create(1, set);

                    actions_stack.addAction(ExpressionAction::addColumn(column, projection_manipulator->getProjectionSourceColumn(), false));
                }

                argument_types.push_back(column.type);
                argument_names.push_back(column.name);
            }
            else
            {
                /// If the argument is not a lambda expression, call it recursively and find out its type.
                projection_action->preArgumentAction();
                getActionsImpl(child, no_subqueries, only_consts, actions_stack,
                               projection_manipulator);
                std::string name = projection_manipulator->getColumnName(child_column_name);
                projection_action->postArgumentAction(child_column_name);
                if (actions_stack.getSampleBlock().has(name))
                {
                    argument_types.push_back(actions_stack.getSampleBlock().getByName(name).type);
                    argument_names.push_back(name);
                }
                else
                {
                    if (only_consts)
                    {
                        arguments_present = false;
                    }
                    else
                    {
                        throw Exception("Unknown identifier: " + name + ", projection layer " + projection_manipulator->getProjectionExpression() , ErrorCodes::UNKNOWN_IDENTIFIER);
                    }
                }
            }
        }

        if (only_consts && !arguments_present)
            return;

        if (has_lambda_arguments && !only_consts)
        {
            function_builder->getLambdaArgumentTypes(argument_types);

            /// Call recursively for lambda expressions.
            for (size_t i = 0; i < node->arguments->children.size(); ++i)
            {
                ASTPtr child = node->arguments->children[i];

                ASTFunction * lambda = typeid_cast<ASTFunction *>(child.get());
                if (lambda && lambda->name == "lambda")
                {
                    const DataTypeFunction * lambda_type = typeid_cast<const DataTypeFunction *>(argument_types[i].get());
                    ASTFunction * lambda_args_tuple = typeid_cast<ASTFunction *>(lambda->arguments->children.at(0).get());
                    ASTs lambda_arg_asts = lambda_args_tuple->arguments->children;
                    NamesAndTypesList lambda_arguments;

                    for (size_t j = 0; j < lambda_arg_asts.size(); ++j)
                    {
                        ASTIdentifier * identifier = typeid_cast<ASTIdentifier *>(lambda_arg_asts[j].get());
                        if (!identifier)
                            throw Exception("lambda argument declarations must be identifiers", ErrorCodes::TYPE_MISMATCH);

                        String arg_name = identifier->name;

                        lambda_arguments.emplace_back(arg_name, lambda_type->getArgumentTypes()[j]);
                    }

                    projection_action->preArgumentAction();
                    actions_stack.pushLevel(lambda_arguments);
                    getActionsImpl(lambda->arguments->children.at(1), no_subqueries, only_consts, actions_stack,
                                   projection_manipulator);
                    ExpressionActionsPtr lambda_actions = actions_stack.popLevel();

                    String result_name = projection_manipulator->getColumnName(lambda->arguments->children.at(1)->getColumnName());
                    lambda_actions->finalize(Names(1, result_name));
                    DataTypePtr result_type = lambda_actions->getSampleBlock().getByName(result_name).type;

                    Names captured;
                    Names required = lambda_actions->getRequiredColumns();
                    for (const auto & required_arg : required)
                        if (findColumn(required_arg, lambda_arguments) == lambda_arguments.end())
                            captured.push_back(required_arg);

                    /// We can not name `getColumnName()`,
                    ///  because it does not uniquely define the expression (the types of arguments can be different).
                    String lambda_name = getUniqueName(actions_stack.getSampleBlock(), "__lambda");

                    auto function_capture = std::make_shared<FunctionCapture>(
                            lambda_actions, captured, lambda_arguments, result_type, result_name);
                    actions_stack.addAction(ExpressionAction::applyFunction(function_capture, captured, lambda_name,
                                            projection_manipulator->getProjectionSourceColumn()));

                    argument_types[i] = std::make_shared<DataTypeFunction>(lambda_type->getArgumentTypes(), result_type);
                    argument_names[i] = lambda_name;
                    projection_action->postArgumentAction(lambda_name);
                }
            }
        }

        if (only_consts)
        {
            for (const auto & argument_name : argument_names)
            {
                if (!actions_stack.getSampleBlock().has(argument_name))
                {
                    arguments_present = false;
                    break;
                }
            }
        }

        if (arguments_present)
        {
            projection_action->preCalculation();
            if (projection_action->isCalculationRequired())
            {
                actions_stack.addAction(
                    ExpressionAction::applyFunction(function_builder,
                                                    argument_names,
                                                    projection_manipulator->getColumnName(getColumnName()),
                                                    projection_manipulator->getProjectionSourceColumn()));
            }
        }
    }
    else if (ASTLiteral * node = typeid_cast<ASTLiteral *>(ast.get()))
    {
        DataTypePtr type = applyVisitor(FieldToDataType(), node->value);

        ColumnWithTypeAndName column;
        column.column = type->createColumnConst(1, convertFieldToType(node->value, *type));
        column.type = type;
        column.name = getColumnName();

        actions_stack.addAction(ExpressionAction::addColumn(column, "", false));
        projection_manipulator->tryToGetFromUpperProjection(column.name);
    }
    else
    {
        for (auto & child : ast->children)
        {
            /// Do not go to FROM, JOIN, UNION.
            if (!typeid_cast<const ASTTableExpression *>(child.get())
                && !typeid_cast<const ASTSelectQuery *>(child.get()))
                getActionsImpl(child, no_subqueries, only_consts, actions_stack, projection_manipulator);
        }
    }
}


void ExpressionAnalyzer::getAggregates(const ASTPtr & ast, ExpressionActionsPtr & actions)
{
    /// There can not be aggregate functions inside the WHERE and PREWHERE.
    if (select_query && (ast.get() == select_query->where_expression.get() || ast.get() == select_query->prewhere_expression.get()))
    {
        assertNoAggregates(ast, "in WHERE or PREWHERE");
        return;
    }

    /// If we are not analyzing a SELECT query, but a separate expression, then there can not be aggregate functions in it.
    if (!select_query)
    {
        assertNoAggregates(ast, "in wrong place");
        return;
    }

    const ASTFunction * node = typeid_cast<const ASTFunction *>(ast.get());
    if (node && AggregateFunctionFactory::instance().isAggregateFunctionName(node->name))
    {
        has_aggregation = true;
        AggregateDescription aggregate;
        aggregate.column_name = node->getColumnName();

        /// Make unique aggregate functions.
        for (size_t i = 0; i < aggregate_descriptions.size(); ++i)
            if (aggregate_descriptions[i].column_name == aggregate.column_name)
                return;

        const ASTs & arguments = node->arguments->children;
        aggregate.argument_names.resize(arguments.size());
        DataTypes types(arguments.size());

        for (size_t i = 0; i < arguments.size(); ++i)
        {
            /// There can not be other aggregate functions within the aggregate functions.
            assertNoAggregates(arguments[i], "inside another aggregate function");

            getRootActions(arguments[i], true, false, actions);
            const std::string & name = arguments[i]->getColumnName();
            types[i] = actions->getSampleBlock().getByName(name).type;
            aggregate.argument_names[i] = name;
        }

        aggregate.parameters = (node->parameters) ? getAggregateFunctionParametersArray(node->parameters) : Array();
        aggregate.function = AggregateFunctionFactory::instance().get(node->name, types, aggregate.parameters);

        aggregate_descriptions.push_back(aggregate);
    }
    else
    {
        for (const auto & child : ast->children)
            if (!typeid_cast<const ASTSubquery *>(child.get())
                && !typeid_cast<const ASTSelectQuery *>(child.get()))
                getAggregates(child, actions);
    }
}


void ExpressionAnalyzer::assertNoAggregates(const ASTPtr & ast, const char * description)
{
    const ASTFunction * node = typeid_cast<const ASTFunction *>(ast.get());

    if (node && AggregateFunctionFactory::instance().isAggregateFunctionName(node->name))
        throw Exception("Aggregate function " + node->getColumnName()
            + " is found " + String(description) + " in query", ErrorCodes::ILLEGAL_AGGREGATION);

    for (const auto & child : ast->children)
        if (!typeid_cast<const ASTSubquery *>(child.get())
            && !typeid_cast<const ASTSelectQuery *>(child.get()))
            assertNoAggregates(child, description);
}


void ExpressionAnalyzer::assertSelect() const
{
    if (!select_query)
        throw Exception("Not a select query", ErrorCodes::LOGICAL_ERROR);
}

void ExpressionAnalyzer::assertAggregation() const
{
    if (!has_aggregation)
        throw Exception("No aggregation", ErrorCodes::LOGICAL_ERROR);
}

void ExpressionAnalyzer::initChain(ExpressionActionsChain & chain, const NamesAndTypesList & columns) const
{
    if (chain.steps.empty())
    {
        chain.settings = settings;
        chain.steps.emplace_back(std::make_shared<ExpressionActions>(columns, settings));
    }
}

/// "Big" ARRAY JOIN.
void ExpressionAnalyzer::addMultipleArrayJoinAction(ExpressionActionsPtr & actions) const
{
    NameSet result_columns;
    for (const auto & result_source : array_join_result_to_source)
    {
        /// Assign new names to columns, if needed.
        if (result_source.first != result_source.second)
            actions->add(ExpressionAction::copyColumn(result_source.second, result_source.first));

        /// Make ARRAY JOIN (replace arrays with their insides) for the columns in these new names.
        result_columns.insert(result_source.first);
    }

    actions->add(ExpressionAction::arrayJoin(result_columns, select_query->array_join_is_left(), context));
}

bool ExpressionAnalyzer::appendArrayJoin(ExpressionActionsChain & chain, bool only_types)
{
    assertSelect();

    if (!select_query->array_join_expression_list())
        return false;

    initChain(chain, source_columns);
    ExpressionActionsChain::Step & step = chain.steps.back();

    getRootActions(select_query->array_join_expression_list(), only_types, false, step.actions);

    addMultipleArrayJoinAction(step.actions);

    return true;
}

void ExpressionAnalyzer::addJoinAction(ExpressionActionsPtr & actions, bool only_types) const
{
    if (only_types)
        actions->add(ExpressionAction::ordinaryJoin(nullptr, analyzed_join.key_names_left,
                                                    analyzed_join.getColumnsAddedByJoin()));
    else
        for (auto & subquery_for_set : subqueries_for_sets)
            if (subquery_for_set.second.join)
                actions->add(ExpressionAction::ordinaryJoin(subquery_for_set.second.join, analyzed_join.key_names_left,
                                                            analyzed_join.getColumnsAddedByJoin()));
}


void ExpressionAnalyzer::AnalyzedJoin::createJoinedBlockActions(const ASTSelectQuery * select_query,
                                                                const Context & context)
{
    if (!select_query)
        return;

    const ASTTablesInSelectQueryElement * join = select_query->join();

    if (!join)
        return;

    const auto & join_params = static_cast<const ASTTableJoin &>(*join->table_join);

    /// Create custom expression list with join keys from right table.
    auto expression_list = std::make_shared<ASTExpressionList>();
    ASTs & children = expression_list->children;

    if (join_params.on_expression)
        for (const auto & join_right_key : key_asts_right)
            children.emplace_back(join_right_key);

    NameSet required_columns_set(key_names_right.begin(), key_names_right.end());
    for (const auto & joined_column : columns_added_by_join)
        required_columns_set.insert(joined_column.original_name);

    required_columns_set.insert(key_names_right.begin(), key_names_right.end());

    required_columns_from_joined_table.insert(required_columns_from_joined_table.end(),
                                              required_columns_set.begin(), required_columns_set.end());

    const auto & source_columns_name = getColumnsFromJoinedTable(context, select_query);
    ExpressionAnalyzer analyzer(expression_list, context, nullptr, source_columns_name, required_columns_from_joined_table);
    joined_block_actions = analyzer.getActions(false);

    for (const auto & column_required_from_actions : joined_block_actions->getRequiredColumns())
        if (!required_columns_set.count(column_required_from_actions))
            required_columns_from_joined_table.push_back(column_required_from_actions);
}


NamesAndTypesList ExpressionAnalyzer::AnalyzedJoin::getColumnsAddedByJoin() const
{
    NamesAndTypesList result;
    for (const auto & joined_column : columns_added_by_join)
        result.push_back(joined_column.name_and_type);

    return result;
}

NamesAndTypesList ExpressionAnalyzer::AnalyzedJoin::getColumnsFromJoinedTable(const Context & context, const ASTSelectQuery * select_query)
{
    if (select_query && !columns_from_joined_table.size())
    {
        if (const ASTTablesInSelectQueryElement * node = select_query->join())
        {
            Block nested_result_sample;
            const auto & table_expression = static_cast<const ASTTableExpression &>(*node->table_expression);

            if (table_expression.subquery)
            {
                const auto & subquery = table_expression.subquery->children.at(0);
                nested_result_sample = InterpreterSelectWithUnionQuery::getSampleBlock(subquery, context);
            }
            else if (table_expression.database_and_table_name)
            {
                const auto & identifier = static_cast<const ASTIdentifier &>(*table_expression.database_and_table_name);
                auto database_table = getDatabaseAndTableNameFromIdentifier(identifier);
                const auto & table = context.getTable(database_table.first, database_table.second);
                nested_result_sample = table->getSampleBlockNonMaterialized();
            }

            columns_from_joined_table = nested_result_sample.getNamesAndTypesList();
        }
    }

    return columns_from_joined_table;
}


bool ExpressionAnalyzer::appendJoin(ExpressionActionsChain & chain, bool only_types)
{
    assertSelect();

    if (!select_query->join())
        return false;

    initChain(chain, source_columns);
    ExpressionActionsChain::Step & step = chain.steps.back();

    const auto & join_element = static_cast<const ASTTablesInSelectQueryElement &>(*select_query->join());
    const auto & join_params = static_cast<const ASTTableJoin &>(*join_element.table_join);
    const auto & table_to_join = static_cast<const ASTTableExpression &>(*join_element.table_expression);

    getActionsFromJoinKeys(join_params, only_types, false, step.actions);

    /// Two JOINs are not supported with the same subquery, but different USINGs.
    auto join_hash = join_element.getTreeHash();

    SubqueryForSet & subquery_for_set = subqueries_for_sets[toString(join_hash.first) + "_" + toString(join_hash.second)];

    /// Special case - if table name is specified on the right of JOIN, then the table has the type Join (the previously prepared mapping).
    /// TODO This syntax does not support specifying a database name.
    if (table_to_join.database_and_table_name)
    {
        const auto & identifier = static_cast<const ASTIdentifier &>(*table_to_join.database_and_table_name);
        auto database_table = getDatabaseAndTableNameFromIdentifier(identifier);
        StoragePtr table = context.tryGetTable(database_table.first, database_table.second);

        if (table)
        {
            StorageJoin * storage_join = dynamic_cast<StorageJoin *>(table.get());

            if (storage_join)
            {
                storage_join->assertCompatible(join_params.kind, join_params.strictness);
                /// TODO Check the set of keys.

                JoinPtr & join = storage_join->getJoin();
                subquery_for_set.join = join;
            }
        }
    }

    if (!subquery_for_set.join)
    {
        JoinPtr join = std::make_shared<Join>(
            analyzed_join.key_names_left, analyzed_join.key_names_right, analyzed_join.columns_added_by_join_from_right_keys,
            settings.join_use_nulls, SizeLimits(settings.max_rows_in_join, settings.max_bytes_in_join, settings.join_overflow_mode),
            join_params.kind, join_params.strictness);

        /** For GLOBAL JOINs (in the case, for example, of the push method for executing GLOBAL subqueries), the following occurs
          * - in the addExternalStorage function, the JOIN (SELECT ...) subquery is replaced with JOIN _data1,
          *   in the subquery_for_set object this subquery is exposed as source and the temporary table _data1 as the `table`.
          * - this function shows the expression JOIN _data1.
          */
        if (!subquery_for_set.source)
        {
            ASTPtr table;

            if (table_to_join.database_and_table_name)
                table = table_to_join.database_and_table_name;
            else
                table = table_to_join.subquery;

            auto interpreter = interpretSubquery(table, context, subquery_depth, analyzed_join.required_columns_from_joined_table);
            subquery_for_set.source = std::make_shared<LazyBlockInputStream>(
                interpreter->getSampleBlock(),
                [interpreter]() mutable { return interpreter->execute().in; });
        }

        /// Alias duplicating columns.
        for (const auto & joined_column : analyzed_join.columns_added_by_join)
        {
            const auto & qualified_name = joined_column.name_and_type.name;
            if (joined_column.original_name != qualified_name)
                subquery_for_set.joined_block_aliases.emplace_back(joined_column.original_name, qualified_name);
        }

        auto sample_block = subquery_for_set.source->getHeader();
        analyzed_join.joined_block_actions->execute(sample_block);
        for (const auto & name_with_alias : subquery_for_set.joined_block_aliases)
        {
            if (sample_block.has(name_with_alias.first))
            {
                auto pos = sample_block.getPositionByName(name_with_alias.first);
                auto column = sample_block.getByPosition(pos);
                sample_block.erase(pos);
                column.name = name_with_alias.second;
                sample_block.insert(std::move(column));
            }
        }

        /// TODO You do not need to set this up when JOIN is only needed on remote servers.
        subquery_for_set.join = join;
        subquery_for_set.join->setSampleBlock(sample_block);
        subquery_for_set.joined_block_actions = analyzed_join.joined_block_actions;
    }

    addJoinAction(step.actions, false);

    return true;
}

bool ExpressionAnalyzer::appendPrewhere(ExpressionActionsChain & chain, bool only_types)
{
    assertSelect();

    if (!select_query->prewhere_expression)
        return false;

    initChain(chain, source_columns);
    auto & step = chain.getLastStep();
    getRootActions(select_query->prewhere_expression, only_types, false, step.actions);
    String prewhere_column_name = select_query->prewhere_expression->getColumnName();
    step.required_output.push_back(prewhere_column_name);
    step.can_remove_required_output.push_back(true);

    {
        /// Remove unused source_columns from prewhere actions.
        auto tmp_actions = std::make_shared<ExpressionActions>(source_columns, settings);
        getRootActions(select_query->prewhere_expression, only_types, false, tmp_actions);
        tmp_actions->finalize({prewhere_column_name});
        auto required_columns = tmp_actions->getRequiredColumns();
        NameSet required_source_columns(required_columns.begin(), required_columns.end());

        auto names = step.actions->getSampleBlock().getNames();
        NameSet name_set(names.begin(), names.end());

        for (const auto & column : source_columns)
            if (required_source_columns.count(column.name) == 0)
                name_set.erase(column.name);

        Names required_output(name_set.begin(), name_set.end());
        step.actions->finalize(required_output);
    }

    {
        /// Add empty action with input = {prewhere actions output} + {unused source columns}
        /// Reasons:
        /// 1. Remove remove source columns which are used only in prewhere actions during prewhere actions execution.
        ///    Example: select A prewhere B > 0. B can be removed at prewhere step.
        /// 2. Store side columns which were calculated during prewhere actions execution if they are used.
        ///    Example: select F(A) prewhere F(A) > 0. F(A) can be saved from prewhere step.
        /// 3. Check if we can remove filter column at prewhere step. If we can, action will store single REMOVE_COLUMN.
        ColumnsWithTypeAndName columns = step.actions->getSampleBlock().getColumnsWithTypeAndName();
        auto required_columns = step.actions->getRequiredColumns();
        NameSet prewhere_input_names(required_columns.begin(), required_columns.end());
        NameSet unused_source_columns;

        for (const auto & column : source_columns)
        {
            if (prewhere_input_names.count(column.name) == 0)
            {
                columns.emplace_back(column.type, column.name);
                unused_source_columns.emplace(column.name);
            }
        }

        chain.steps.emplace_back(std::make_shared<ExpressionActions>(std::move(columns), settings));
        chain.steps.back().additional_input = std::move(unused_source_columns);
    }

    return true;
}

bool ExpressionAnalyzer::appendWhere(ExpressionActionsChain & chain, bool only_types)
{
    assertSelect();

    if (!select_query->where_expression)
        return false;

    initChain(chain, source_columns);
    ExpressionActionsChain::Step & step = chain.steps.back();

    step.required_output.push_back(select_query->where_expression->getColumnName());
    step.can_remove_required_output = {true};

    getRootActions(select_query->where_expression, only_types, false, step.actions);

    return true;
}

bool ExpressionAnalyzer::appendGroupBy(ExpressionActionsChain & chain, bool only_types)
{
    assertAggregation();

    if (!select_query->group_expression_list)
        return false;

    initChain(chain, source_columns);
    ExpressionActionsChain::Step & step = chain.steps.back();

    ASTs asts = select_query->group_expression_list->children;
    for (size_t i = 0; i < asts.size(); ++i)
    {
        step.required_output.push_back(asts[i]->getColumnName());
        getRootActions(asts[i], only_types, false, step.actions);
    }

    return true;
}

void ExpressionAnalyzer::appendAggregateFunctionsArguments(ExpressionActionsChain & chain, bool only_types)
{
    assertAggregation();

    initChain(chain, source_columns);
    ExpressionActionsChain::Step & step = chain.steps.back();

    for (size_t i = 0; i < aggregate_descriptions.size(); ++i)
    {
        for (size_t j = 0; j < aggregate_descriptions[i].argument_names.size(); ++j)
        {
            step.required_output.push_back(aggregate_descriptions[i].argument_names[j]);
        }
    }

    getActionsBeforeAggregation(select_query->select_expression_list, step.actions, only_types);

    if (select_query->having_expression)
        getActionsBeforeAggregation(select_query->having_expression, step.actions, only_types);

    if (select_query->order_expression_list)
        getActionsBeforeAggregation(select_query->order_expression_list, step.actions, only_types);
}

bool ExpressionAnalyzer::appendHaving(ExpressionActionsChain & chain, bool only_types)
{
    assertAggregation();

    if (!select_query->having_expression)
        return false;

    initChain(chain, aggregated_columns);
    ExpressionActionsChain::Step & step = chain.steps.back();

    step.required_output.push_back(select_query->having_expression->getColumnName());
    getRootActions(select_query->having_expression, only_types, false, step.actions);

    return true;
}

void ExpressionAnalyzer::appendSelect(ExpressionActionsChain & chain, bool only_types)
{
    assertSelect();

    initChain(chain, aggregated_columns);
    ExpressionActionsChain::Step & step = chain.steps.back();

    getRootActions(select_query->select_expression_list, only_types, false, step.actions);

    for (const auto & child : select_query->select_expression_list->children)
        step.required_output.push_back(child->getColumnName());
}

bool ExpressionAnalyzer::appendOrderBy(ExpressionActionsChain & chain, bool only_types)
{
    assertSelect();

    if (!select_query->order_expression_list)
        return false;

    initChain(chain, aggregated_columns);
    ExpressionActionsChain::Step & step = chain.steps.back();

    getRootActions(select_query->order_expression_list, only_types, false, step.actions);

    ASTs asts = select_query->order_expression_list->children;
    for (size_t i = 0; i < asts.size(); ++i)
    {
        ASTOrderByElement * ast = typeid_cast<ASTOrderByElement *>(asts[i].get());
        if (!ast || ast->children.size() < 1)
            throw Exception("Bad order expression AST", ErrorCodes::UNKNOWN_TYPE_OF_AST_NODE);
        ASTPtr order_expression = ast->children.at(0);
        step.required_output.push_back(order_expression->getColumnName());
    }

    return true;
}

bool ExpressionAnalyzer::appendLimitBy(ExpressionActionsChain & chain, bool only_types)
{
    assertSelect();

    if (!select_query->limit_by_expression_list)
        return false;

    initChain(chain, aggregated_columns);
    ExpressionActionsChain::Step & step = chain.steps.back();

    getRootActions(select_query->limit_by_expression_list, only_types, false, step.actions);

    for (const auto & child : select_query->limit_by_expression_list->children)
        step.required_output.push_back(child->getColumnName());

    return true;
}

void ExpressionAnalyzer::appendProjectResult(ExpressionActionsChain & chain) const
{
    assertSelect();

    initChain(chain, aggregated_columns);
    ExpressionActionsChain::Step & step = chain.steps.back();

    NamesWithAliases result_columns;

    ASTs asts = select_query->select_expression_list->children;
    for (size_t i = 0; i < asts.size(); ++i)
    {
        String result_name = asts[i]->getAliasOrColumnName();
        if (required_result_columns.empty()
            || std::find(required_result_columns.begin(), required_result_columns.end(), result_name) !=  required_result_columns.end())
        {
            result_columns.emplace_back(asts[i]->getColumnName(), result_name);
            step.required_output.push_back(result_columns.back().second);
        }
    }

    step.actions->add(ExpressionAction::project(result_columns));
}


void ExpressionAnalyzer::getActionsBeforeAggregation(const ASTPtr & ast, ExpressionActionsPtr & actions, bool no_subqueries)
{
    ASTFunction * node = typeid_cast<ASTFunction *>(ast.get());

    if (node && AggregateFunctionFactory::instance().isAggregateFunctionName(node->name))
        for (auto & argument : node->arguments->children)
            getRootActions(argument, no_subqueries, false, actions);
    else
        for (auto & child : ast->children)
            getActionsBeforeAggregation(child, actions, no_subqueries);
}


ExpressionActionsPtr ExpressionAnalyzer::getActions(bool project_result)
{
    ExpressionActionsPtr actions = std::make_shared<ExpressionActions>(source_columns, settings);
    NamesWithAliases result_columns;
    Names result_names;

    ASTs asts;

    if (auto node = typeid_cast<const ASTExpressionList *>(ast.get()))
        asts = node->children;
    else
        asts = ASTs(1, ast);

    for (size_t i = 0; i < asts.size(); ++i)
    {
        std::string name = asts[i]->getColumnName();
        std::string alias;
        if (project_result)
            alias = asts[i]->getAliasOrColumnName();
        else
            alias = name;
        result_columns.emplace_back(name, alias);
        result_names.push_back(alias);
        getRootActions(asts[i], false, false, actions);
    }

    if (project_result)
    {
        actions->add(ExpressionAction::project(result_columns));
    }
    else
    {
        /// We will not delete the original columns.
        for (const auto & column_name_type : source_columns)
            result_names.push_back(column_name_type.name);
    }

    actions->finalize(result_names);

    return actions;
}


ExpressionActionsPtr ExpressionAnalyzer::getConstActions()
{
    ExpressionActionsPtr actions = std::make_shared<ExpressionActions>(NamesAndTypesList(), settings);

    getRootActions(ast, true, true, actions);

    return actions;
}

void ExpressionAnalyzer::getAggregateInfo(Names & key_names, AggregateDescriptions & aggregates) const
{
    for (const auto & name_and_type : aggregation_keys)
        key_names.emplace_back(name_and_type.name);

    aggregates = aggregate_descriptions;
}

void ExpressionAnalyzer::collectUsedColumns()
{
    /** Calculate which columns are required to execute the expression.
      * Then, delete all other columns from the list of available columns.
      * After execution, columns will only contain the list of columns needed to read from the table.
      */

    NameSet required;
    NameSet ignored;

    NameSet available_columns;
    for (const auto & column : source_columns)
        available_columns.insert(column.name);

    if (select_query && select_query->array_join_expression_list())
    {
        ASTs & expressions = select_query->array_join_expression_list()->children;
        for (size_t i = 0; i < expressions.size(); ++i)
        {
            /// Ignore the top-level identifiers from the ARRAY JOIN section.
            /// Then add them separately.
            if (typeid_cast<ASTIdentifier *>(expressions[i].get()))
            {
                ignored.insert(expressions[i]->getColumnName());
            }
            else
            {
                /// Nothing needs to be ignored for expressions in ARRAY JOIN.
                NameSet empty;
                getRequiredSourceColumnsImpl(expressions[i], available_columns, required, empty, empty, empty);
            }

            ignored.insert(expressions[i]->getAliasOrColumnName());
        }
    }

    /** You also need to ignore the identifiers of the columns that are obtained by JOIN.
      * (Do not assume that they are required for reading from the "left" table).
      */
    NameSet available_joined_columns;
    collectJoinedColumns(available_joined_columns);

    NameSet required_joined_columns;

    for (const auto & left_key_ast : analyzed_join.key_asts_left)
        getRequiredSourceColumnsImpl(left_key_ast, available_columns, required, ignored, {}, required_joined_columns);

    getRequiredSourceColumnsImpl(ast, available_columns, required, ignored, available_joined_columns, required_joined_columns);

    for (auto it = analyzed_join.columns_added_by_join.begin(); it != analyzed_join.columns_added_by_join.end();)
    {
        if (required_joined_columns.count(it->name_and_type.name))
            ++it;
        else
            analyzed_join.columns_added_by_join.erase(it++);
    }

    analyzed_join.createJoinedBlockActions(select_query, context);

    /// Some columns from right join key may be used in query. This columns will be appended to block during join.
    for (const auto & right_key_name : analyzed_join.key_names_right)
        if (required_joined_columns.count(right_key_name))
            analyzed_join.columns_added_by_join_from_right_keys.insert(right_key_name);

    /// Insert the columns required for the ARRAY JOIN calculation into the required columns list.
    NameSet array_join_sources;
    for (const auto & result_source : array_join_result_to_source)
        array_join_sources.insert(result_source.second);

    for (const auto & column_name_type : source_columns)
        if (array_join_sources.count(column_name_type.name))
            required.insert(column_name_type.name);

    /// You need to read at least one column to find the number of rows.
    if (select_query && required.empty())
        required.insert(ExpressionActions::getSmallestColumn(source_columns));

    NameSet unknown_required_source_columns = required;

    for (NamesAndTypesList::iterator it = source_columns.begin(); it != source_columns.end();)
    {
        unknown_required_source_columns.erase(it->name);

        if (!required.count(it->name))
            source_columns.erase(it++);
        else
            ++it;
    }

    /// If there are virtual columns among the unknown columns. Remove them from the list of unknown and add
    /// in columns list, so that when further processing they are also considered.
    if (storage)
    {
        for (auto it = unknown_required_source_columns.begin(); it != unknown_required_source_columns.end();)
        {
            if (storage->hasColumn(*it))
            {
                source_columns.push_back(storage->getColumn(*it));
                unknown_required_source_columns.erase(it++);
            }
            else
                ++it;
        }
    }

    if (!unknown_required_source_columns.empty())
        throw Exception("Unknown identifier: " + *unknown_required_source_columns.begin(), ErrorCodes::UNKNOWN_IDENTIFIER);
}


void ExpressionAnalyzer::collectJoinedColumnsFromJoinOnExpr()
{
    const auto & tables = static_cast<const ASTTablesInSelectQuery &>(*select_query->tables);
    const auto * left_tables_element = static_cast<const ASTTablesInSelectQueryElement *>(tables.children.at(0).get());
    const auto * right_tables_element = select_query->join();

    if (!left_tables_element || !right_tables_element)
        return;

    const auto & table_join = static_cast<const ASTTableJoin &>(*right_tables_element->table_join);
    if (!table_join.on_expression)
        return;

    const auto & left_table_expression = static_cast<const ASTTableExpression &>(*left_tables_element->table_expression);
    const auto & right_table_expression = static_cast<const ASTTableExpression &>(*right_tables_element->table_expression);

    auto left_source_names = getTableNameWithAliasFromTableExpression(left_table_expression, context);
    auto right_source_names = getTableNameWithAliasFromTableExpression(right_table_expression, context);

    /// Stores examples of columns which are only from one table.
    struct TableBelonging
    {
        const ASTIdentifier * example_only_from_left = nullptr;
        const ASTIdentifier * example_only_from_right = nullptr;
    };

    /// Check all identifiers in ast and decide their possible table belonging.
    /// Throws if there are two identifiers definitely from different tables.
    std::function<TableBelonging(const ASTPtr &)> get_table_belonging;
    get_table_belonging = [&](const ASTPtr & ast) -> TableBelonging
    {
        auto * identifier = typeid_cast<const ASTIdentifier *>(ast.get());
        if (identifier)
        {
            if (identifier->kind == ASTIdentifier::Column)
            {
                auto left_num_components = getNumComponentsToStripInOrderToTranslateQualifiedName(*identifier, left_source_names);
                auto right_num_components = getNumComponentsToStripInOrderToTranslateQualifiedName(*identifier, right_source_names);

                /// Assume that component from definite table if num_components is greater than for the other table.
                if (left_num_components > right_num_components)
                    return {identifier, nullptr};
                if (left_num_components < right_num_components)
                    return {nullptr, identifier};
            }
            return {};
        }

        TableBelonging table_belonging;
        for (const auto & child : ast->children)
        {
            auto children_belonging = get_table_belonging(child);
            if (!table_belonging.example_only_from_left)
                table_belonging.example_only_from_left = children_belonging.example_only_from_left;
            if (!table_belonging.example_only_from_right)
                table_belonging.example_only_from_right = children_belonging.example_only_from_right;
        }

        if (table_belonging.example_only_from_left && table_belonging.example_only_from_right)
            throw Exception("Invalid columns in JOIN ON section. Columns "
                            + table_belonging.example_only_from_left->getAliasOrColumnName() + " and "
                            + table_belonging.example_only_from_right->getAliasOrColumnName()
                            + " are from different tables.", ErrorCodes::INVALID_JOIN_ON_EXPRESSION);

        return table_belonging;
    };

    std::function<void(ASTPtr &, const DatabaseAndTableWithAlias &)> translate_qualified_names;
    translate_qualified_names = [&](ASTPtr & ast, const DatabaseAndTableWithAlias & source_names)
    {
        auto * identifier = typeid_cast<const ASTIdentifier *>(ast.get());
        if (identifier)
        {
            if (identifier->kind == ASTIdentifier::Column)
            {
                auto num_components = getNumComponentsToStripInOrderToTranslateQualifiedName(*identifier, source_names);
                stripIdentifier(ast, num_components);
            }
            return;
        }

        for (auto & child : ast->children)
            translate_qualified_names(child, source_names);
    };

    const auto supported_syntax = " Supported syntax: JOIN ON Expr([table.]column, ...) = Expr([table.]column, ...) "
                                  "[AND Expr([table.]column, ...) = Expr([table.]column, ...) ...]";
    auto throwSyntaxException = [&](const String & msg)
    {
        throw Exception("Invalid expression for JOIN ON. " + msg + supported_syntax, ErrorCodes::INVALID_JOIN_ON_EXPRESSION);
    };

    /// For equal expression find out corresponding table for each part, translate qualified names and add asts to join keys.
    auto add_columns_from_equals_expr = [&](const ASTPtr & expr)
    {
        auto * func_equals = typeid_cast<const ASTFunction *>(expr.get());
        if (!func_equals || func_equals->name != "equals")
            throwSyntaxException("Expected equals expression, got " + queryToString(expr) + ".");

        ASTPtr left_ast = func_equals->arguments->children.at(0)->clone();
        ASTPtr right_ast = func_equals->arguments->children.at(1)->clone();

        auto left_table_belonging = get_table_belonging(left_ast);
        auto right_table_belonging = get_table_belonging(right_ast);

        bool can_be_left_part_from_left_table = left_table_belonging.example_only_from_right == nullptr;
        bool can_be_left_part_from_right_table = left_table_belonging.example_only_from_left == nullptr;
        bool can_be_right_part_from_left_table = right_table_belonging.example_only_from_right == nullptr;
        bool can_be_right_part_from_right_table = right_table_belonging.example_only_from_left == nullptr;

        auto add_join_keys = [&](ASTPtr & ast_to_left_table, ASTPtr & ast_to_right_table)
        {
            translate_qualified_names(ast_to_left_table, left_source_names);
            translate_qualified_names(ast_to_right_table, right_source_names);

            analyzed_join.key_asts_left.push_back(ast_to_left_table);
            analyzed_join.key_names_left.push_back(ast_to_left_table->getColumnName());
            analyzed_join.key_asts_right.push_back(ast_to_right_table);
            analyzed_join.key_names_right.push_back(ast_to_right_table->getAliasOrColumnName());
        };

        /// Default variant when all identifiers may be from any table.
        if (can_be_left_part_from_left_table && can_be_right_part_from_right_table)
            add_join_keys(left_ast, right_ast);
        else if (can_be_left_part_from_right_table && can_be_right_part_from_left_table)
            add_join_keys(right_ast, left_ast);
        else
        {
            auto * left_example = left_table_belonging.example_only_from_left ?
                                  left_table_belonging.example_only_from_left :
                                  left_table_belonging.example_only_from_right;

            auto * right_example = right_table_belonging.example_only_from_left ?
                                   right_table_belonging.example_only_from_left :
                                   right_table_belonging.example_only_from_right;

            auto left_name = queryToString(*left_example);
            auto right_name = queryToString(*right_example);
            auto expr_name = queryToString(expr);

            throwSyntaxException("In expression " + expr_name + " columns " + left_name + " and " + right_name
                                 + " are from the same table but from different arguments of equal function.");
        }
    };

    auto * func = typeid_cast<const ASTFunction *>(table_join.on_expression.get());
    if (func && func->name == "and")
    {
        for (const auto & expr : func->arguments->children)
            add_columns_from_equals_expr(expr);
    }
    else
        add_columns_from_equals_expr(table_join.on_expression);
}

void ExpressionAnalyzer::collectJoinedColumns(NameSet & joined_columns)
{
    if (!select_query)
        return;

    const ASTTablesInSelectQueryElement * node = select_query->join();

    if (!node)
        return;

    const auto & table_join = static_cast<const ASTTableJoin &>(*node->table_join);
    const auto & table_expression = static_cast<const ASTTableExpression &>(*node->table_expression);
    auto joined_table_name = getTableNameWithAliasFromTableExpression(table_expression, context);

    auto add_name_to_join_keys = [](Names & join_keys, ASTs & join_asts, const String & name, const ASTPtr & ast)
    {
        if (join_keys.end() == std::find(join_keys.begin(), join_keys.end(), name))
        {
            join_keys.push_back(name);
            join_asts.push_back(ast);
        }
        else
            throw Exception("Duplicate column " + name + " in USING list", ErrorCodes::DUPLICATE_COLUMN);
    };

    if (table_join.using_expression_list)
    {
        auto & keys = typeid_cast<ASTExpressionList &>(*table_join.using_expression_list);
        for (const auto & key : keys.children)
        {
            add_name_to_join_keys(analyzed_join.key_names_left, analyzed_join.key_asts_left, key->getColumnName(), key);
            add_name_to_join_keys(analyzed_join.key_names_right, analyzed_join.key_asts_right, key->getAliasOrColumnName(), key);
        }
    }
    else if (table_join.on_expression)
        collectJoinedColumnsFromJoinOnExpr();

    /// When we use JOIN ON syntax, non_joined_columns are columns from join_key_names_left,
    ///     because even if a column from join_key_names_right, we may need to join it if it has different name.
    /// If we use USING syntax, join_key_names_left and join_key_names_right are almost the same, but we need to use
    ///     join_key_names_right in order to support aliases in USING list. Example:
    ///     SELECT x FROM tab1 ANY LEFT JOIN tab2 USING (x as y) - will join column x from tab1 with column y from tab2.
    auto & not_joined_columns = table_join.using_expression_list ? analyzed_join.key_names_right : analyzed_join.key_names_left;
    auto columns_from_joined_table = analyzed_join.getColumnsFromJoinedTable(context, select_query);

    for (auto & column_name_and_type : columns_from_joined_table)
    {
        auto & column_name = column_name_and_type.name;
        auto & column_type = column_name_and_type.type;
        if (not_joined_columns.end() == std::find(not_joined_columns.begin(), not_joined_columns.end(), column_name))
        {
            auto qualified_name = column_name;
            /// Change name for duplicate column form joined table.
            if (source_columns.contains(qualified_name))
                qualified_name = joined_table_name.getQualifiedNamePrefix() + qualified_name;

            if (joined_columns.count(qualified_name)) /// Duplicate columns in the subquery for JOIN do not make sense.
                continue;

            joined_columns.insert(qualified_name);

            bool make_nullable = settings.join_use_nulls && (table_join.kind == ASTTableJoin::Kind::Left ||
                                                             table_join.kind == ASTTableJoin::Kind::Full);
            auto type = make_nullable ? makeNullable(column_type) : column_type;
            analyzed_join.columns_added_by_join.emplace_back(NameAndTypePair(qualified_name, std::move(type)), column_name);
        }
    }
}


Names ExpressionAnalyzer::getRequiredSourceColumns() const
{
    return source_columns.getNames();
}


void ExpressionAnalyzer::getRequiredSourceColumnsImpl(const ASTPtr & ast,
    const NameSet & available_columns, NameSet & required_source_columns, NameSet & ignored_names,
    const NameSet & available_joined_columns, NameSet & required_joined_columns)
{
    /** Find all the identifiers in the query.
      * We will use depth first search in AST.
      * In this case
      * - for lambda functions we will not take formal parameters;
      * - do not go into subqueries (they have their own identifiers);
      * - there is some exception for the ARRAY JOIN clause (it has a slightly different identifiers);
      * - we put identifiers available from JOIN in required_joined_columns.
      */

    if (ASTIdentifier * node = typeid_cast<ASTIdentifier *>(ast.get()))
    {
        if (node->kind == ASTIdentifier::Column
            && !ignored_names.count(node->name)
            && !ignored_names.count(Nested::extractTableName(node->name)))
        {
            if (!available_joined_columns.count(node->name)
                || available_columns.count(node->name)) /// Read column from left table if has.
                required_source_columns.insert(node->name);
            else
                required_joined_columns.insert(node->name);
        }

        return;
    }

    if (ASTFunction * node = typeid_cast<ASTFunction *>(ast.get()))
    {
        if (node->name == "lambda")
        {
            if (node->arguments->children.size() != 2)
                throw Exception("lambda requires two arguments", ErrorCodes::NUMBER_OF_ARGUMENTS_DOESNT_MATCH);

            ASTFunction * lambda_args_tuple = typeid_cast<ASTFunction *>(node->arguments->children.at(0).get());

            if (!lambda_args_tuple || lambda_args_tuple->name != "tuple")
                throw Exception("First argument of lambda must be a tuple", ErrorCodes::TYPE_MISMATCH);

            /// You do not need to add formal parameters of the lambda expression in required_source_columns.
            Names added_ignored;
            for (auto & child : lambda_args_tuple->arguments->children)
            {
                ASTIdentifier * identifier = typeid_cast<ASTIdentifier *>(child.get());
                if (!identifier)
                    throw Exception("lambda argument declarations must be identifiers", ErrorCodes::TYPE_MISMATCH);

                String & name = identifier->name;
                if (!ignored_names.count(name))
                {
                    ignored_names.insert(name);
                    added_ignored.push_back(name);
                }
            }

            getRequiredSourceColumnsImpl(node->arguments->children.at(1),
                available_columns, required_source_columns, ignored_names,
                available_joined_columns, required_joined_columns);

            for (size_t i = 0; i < added_ignored.size(); ++i)
                ignored_names.erase(added_ignored[i]);

            return;
        }

        /// A special function `indexHint`. Everything that is inside it is not calculated
        /// (and is used only for index analysis, see KeyCondition).
        if (node->name == "indexHint")
            return;
    }

    /// Recursively traverses an expression.
    for (auto & child : ast->children)
    {
        /** We will not go to the ARRAY JOIN section, because we need to look at the names of non-ARRAY-JOIN columns.
          * There, `collectUsedColumns` will send us separately.
          */
        if (!typeid_cast<const ASTSelectQuery *>(child.get())
            && !typeid_cast<const ASTArrayJoin *>(child.get())
            && !typeid_cast<const ASTTableExpression *>(child.get())
            && !typeid_cast<const ASTTableJoin *>(child.get()))
            getRequiredSourceColumnsImpl(child, available_columns, required_source_columns,
                ignored_names, available_joined_columns, required_joined_columns);
    }
}


static bool hasArrayJoin(const ASTPtr & ast)
{
    if (const ASTFunction * function = typeid_cast<const ASTFunction *>(&*ast))
        if (function->name == "arrayJoin")
            return true;

    for (const auto & child : ast->children)
        if (!typeid_cast<ASTSelectQuery *>(child.get()) && hasArrayJoin(child))
            return true;

    return false;
}


void ExpressionAnalyzer::removeUnneededColumnsFromSelectClause()
{
    if (!select_query)
        return;

    if (required_result_columns.empty())
        return;

    ASTs & elements = select_query->select_expression_list->children;

    ASTs new_elements;
    new_elements.reserve(elements.size());

    /// Some columns may be queried multiple times, like SELECT x, y, y FROM table.
    /// In that case we keep them exactly same number of times.
    std::map<String, size_t> required_columns_with_duplicate_count;
    for (const auto & name : required_result_columns)
        ++required_columns_with_duplicate_count[name];

    for (const auto & elem : elements)
    {
        String name = elem->getAliasOrColumnName();

        auto it = required_columns_with_duplicate_count.find(name);
        if (required_columns_with_duplicate_count.end() != it && it->second)
        {
            new_elements.push_back(elem);
            --it->second;
        }
        else if (select_query->distinct || hasArrayJoin(elem))
        {
            new_elements.push_back(elem);
        }
    }

    elements = std::move(new_elements);
}

}<|MERGE_RESOLUTION|>--- conflicted
+++ resolved
@@ -273,13 +273,8 @@
     /// array_join_alias_to_name, array_join_result_to_source.
     getArrayJoinedColumns();
 
-<<<<<<< HEAD
-    /// Push the predicate expression down to the sub-queries.
-    rewrite_sub_queries = PredicateExpressionsOptimizer(select_query, settings).optimize();
-=======
     /// Push the predicate expression down to the subqueries.
     rewrite_subqueries = PredicateExpressionsOptimizer(select_query, settings).optimize();
->>>>>>> 969225b3
 
     /// Delete the unnecessary from `source_columns` list. Create `unknown_required_source_columns`. Form `columns_added_by_join`.
     collectUsedColumns();
