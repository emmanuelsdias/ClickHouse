--- conflicted
+++ resolved
@@ -143,15 +143,11 @@
 {
 }
 
-<<<<<<< HEAD
 MergeTreeDataPart::MergeTreeDataPart(
     const MergeTreeData & storage_,
     const DiskSpace::DiskPtr & disk_,
     const String & name_,
     const MergeTreePartInfo & info_)
-=======
-MergeTreeDataPart::MergeTreeDataPart(const MergeTreeData & storage_, const String & name_, const MergeTreePartInfo & info_)
->>>>>>> 6d6851e7
     : storage(storage_)
     , disk(disk_)
     , name(name_)
@@ -377,16 +373,11 @@
       * And a race condition can happen that will lead to "File not found" error here.
       */
 
-<<<<<<< HEAD
     String full_path = storage.getFullPathOnDisk(disk);
     String from = full_path + relative_path;
     String to = full_path + "delete_tmp_" + name;
-=======
     // TODO directory delete_tmp_<name> is never removed if server crashes before returning from this function
 
-    String from = storage.full_path + relative_path;
-    String to = storage.full_path + "delete_tmp_" + name;
->>>>>>> 6d6851e7
 
     Poco::File from_dir{from};
     Poco::File to_dir{to};
