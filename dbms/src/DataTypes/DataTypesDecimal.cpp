--- conflicted
+++ resolved
@@ -64,11 +64,8 @@
 {
     UInt32 unread_scale = scale;
     bool done = tryReadDecimalText(istr, x, precision, unread_scale);
-<<<<<<< HEAD
-    x *= Base::getScaleMultiplier(unread_scale);
-=======
+
     x *= T::getScaleMultiplier(unread_scale);
->>>>>>> e7540dcf
     return done;
 }
 
@@ -80,11 +77,7 @@
         readCSVDecimalText(istr, x, precision, unread_scale);
     else
         readDecimalText(istr, x, precision, unread_scale);
-<<<<<<< HEAD
-    x *= Base::getScaleMultiplier(unread_scale);
-=======
     x *= T::getScaleMultiplier(unread_scale);
->>>>>>> e7540dcf
 }
 
 template <typename T>
@@ -108,15 +101,10 @@
 {
     ReadBufferFromMemory buf(str.data(), str.size());
     T x;
-<<<<<<< HEAD
     UInt32 unread_scale = this->scale;
     readDecimalText(buf, x, this->precision, unread_scale, true);
-    x *= Base::getScaleMultiplier(unread_scale);
-=======
-    UInt32 unread_scale = scale;
-    readDecimalText(buf, x, precision, unread_scale, true);
     x *= T::getScaleMultiplier(unread_scale);
->>>>>>> e7540dcf
+
     return x;
 }
 
@@ -195,10 +183,6 @@
     factory.registerAlias("DEC", "Decimal", DataTypeFactory::CaseInsensitive);
 }
 
-<<<<<<< HEAD
-=======
-
->>>>>>> e7540dcf
 /// Explicit template instantiations.
 template class DataTypeDecimal<Decimal32>;
 template class DataTypeDecimal<Decimal64>;
