--- conflicted
+++ resolved
@@ -407,11 +407,8 @@
     MR_MACROS(REPLACE_PARTITION, "REPLACE PARTITION") \
     MR_MACROS(REPLACE, "REPLACE") \
     MR_MACROS(RESET_SETTING, "RESET SETTING") \
-<<<<<<< HEAD
+    MR_MACROS(RESET_AUTHENTICATION_METHODS_TO_NEW, "RESET AUTHENTICATION METHODS TO NEW") \
     MR_MACROS(RESOURCE, "RESOURCE") \
-=======
-    MR_MACROS(RESET_AUTHENTICATION_METHODS_TO_NEW, "RESET AUTHENTICATION METHODS TO NEW") \
->>>>>>> 79223045
     MR_MACROS(RESPECT_NULLS, "RESPECT NULLS") \
     MR_MACROS(RESTORE, "RESTORE") \
     MR_MACROS(RESTRICT, "RESTRICT") \
