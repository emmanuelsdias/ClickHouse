#include <Common/StringUtils/StringUtils.h>
#include <Columns/ColumnTuple.h>
#include <Core/Field.h>
#include <Formats/FormatSettings.h>
#include <DataTypes/DataTypeTuple.h>
#include <DataTypes/DataTypeArray.h>
#include <DataTypes/DataTypeFactory.h>
#include <DataTypes/Serializations/SerializationInfo.h>
#include <DataTypes/Serializations/SerializationTuple.h>
#include <DataTypes/Serializations/SerializationTupleElement.h>
#include <DataTypes/NestedUtils.h>
#include <Parsers/IAST.h>
#include <Parsers/ASTNameTypePair.h>
#include <Common/typeid_cast.h>
#include <Common/assert_cast.h>
#include <Common/quoteString.h>
#include <IO/WriteHelpers.h>
#include <IO/ReadHelpers.h>
#include <IO/WriteBufferFromString.h>
#include <IO/Operators.h>

#include <ext/map.h>
#include <ext/enumerate.h>
#include <ext/range.h>


namespace DB
{

namespace ErrorCodes
{
    extern const int BAD_ARGUMENTS;
    extern const int DUPLICATE_COLUMN;
    extern const int EMPTY_DATA_PASSED;
    extern const int NOT_FOUND_COLUMN_IN_BLOCK;
    extern const int ILLEGAL_COLUMN;
    extern const int NUMBER_OF_ARGUMENTS_DOESNT_MATCH;
    extern const int SIZES_OF_COLUMNS_IN_TUPLE_DOESNT_MATCH;
}


DataTypeTuple::DataTypeTuple(const DataTypes & elems_)
    : elems(elems_), have_explicit_names(false)
{
    /// Automatically assigned names in form of '1', '2', ...
    size_t size = elems.size();
    names.resize(size);
    for (size_t i = 0; i < size; ++i)
        names[i] = toString(i + 1);
}

static std::optional<Exception> checkTupleNames(const Strings & names)
{
    std::unordered_set<String> names_set;
    for (const auto & name : names)
    {
        if (name.empty())
            return Exception("Names of tuple elements cannot be empty", ErrorCodes::BAD_ARGUMENTS);

        if (isNumericASCII(name[0]))
            return Exception("Explicitly specified names of tuple elements cannot start with digit", ErrorCodes::BAD_ARGUMENTS);

        if (!names_set.insert(name).second)
            return Exception("Names of tuple elements must be unique", ErrorCodes::DUPLICATE_COLUMN);
    }

    return {};
}

DataTypeTuple::DataTypeTuple(const DataTypes & elems_, const Strings & names_, bool serialize_names_)
    : elems(elems_), names(names_), have_explicit_names(true), serialize_names(serialize_names_)
{
    size_t size = elems.size();
    if (names.size() != size)
        throw Exception("Wrong number of names passed to constructor of DataTypeTuple", ErrorCodes::NUMBER_OF_ARGUMENTS_DOESNT_MATCH);

    if (auto exception = checkTupleNames(names))
        throw std::move(*exception);
}

bool DataTypeTuple::canBeCreatedWithNames(const Strings & names)
{
    return checkTupleNames(names) == std::nullopt;
}

std::string DataTypeTuple::doGetName() const
{
    size_t size = elems.size();
    WriteBufferFromOwnString s;

    s << "Tuple(";
    for (size_t i = 0; i < size; ++i)
    {
        if (i != 0)
            s << ", ";

        if (have_explicit_names && serialize_names)
            s << backQuoteIfNeed(names[i]) << ' ';

        s << elems[i]->getName();
    }
    s << ")";

    return s.str();
}


static inline IColumn & extractElementColumn(IColumn & column, size_t idx)
{
    return assert_cast<ColumnTuple &>(column).getColumn(idx);
}

static inline const IColumn & extractElementColumn(const IColumn & column, size_t idx)
{
    return assert_cast<const ColumnTuple &>(column).getColumn(idx);
}

template <typename F>
static void addElementSafe(const DataTypes & elems, IColumn & column, F && impl)
{
    /// We use the assumption that tuples of zero size do not exist.
    size_t old_size = column.size();

    try
    {
        impl();

        // Check that all columns now have the same size.
        size_t new_size = column.size();

        for (auto i : ext::range(0, ext::size(elems)))
        {
            const auto & element_column = extractElementColumn(column, i);
            if (element_column.size() != new_size)
            {
                // This is not a logical error because it may work with
                // user-supplied data.
                throw Exception(ErrorCodes::SIZES_OF_COLUMNS_IN_TUPLE_DOESNT_MATCH,
                    "Cannot read a tuple because not all elements are present");
            }
        }
    }
    catch (...)
    {
        for (const auto & i : ext::range(0, ext::size(elems)))
        {
            auto & element_column = extractElementColumn(column, i);

            if (element_column.size() > old_size)
                element_column.popBack(1);
        }

        throw;
    }
}

MutableColumnPtr DataTypeTuple::createColumn() const
{
    size_t size = elems.size();
    MutableColumns tuple_columns(size);
    for (size_t i = 0; i < size; ++i)
        tuple_columns[i] = elems[i]->createColumn();
    return ColumnTuple::create(std::move(tuple_columns));
}

MutableColumnPtr DataTypeTuple::createColumn(const ISerialization & serialization) const
{
    const auto & element_serializations =
        assert_cast<const SerializationTuple &>(serialization).getElementsSerializations();

    size_t size = elems.size();
    assert(element_serializations.size() == size);
    MutableColumns tuple_columns(size);
    for (size_t i = 0; i < size; ++i)
        tuple_columns[i] = elems[i]->createColumn(*element_serializations[i]->getNested());

    return ColumnTuple::create(std::move(tuple_columns));
}

Field DataTypeTuple::getDefault() const
{
    return Tuple(ext::map<Tuple>(elems, [] (const DataTypePtr & elem) { return elem->getDefault(); }));
}

void DataTypeTuple::insertDefaultInto(IColumn & column) const
{
    addElementSafe(elems, column, [&]
    {
        for (const auto & i : ext::range(0, ext::size(elems)))
            elems[i]->insertDefaultInto(extractElementColumn(column, i));
    });
}

bool DataTypeTuple::equals(const IDataType & rhs) const
{
    if (typeid(rhs) != typeid(*this))
        return false;

    const DataTypeTuple & rhs_tuple = static_cast<const DataTypeTuple &>(rhs);

    size_t size = elems.size();
    if (size != rhs_tuple.elems.size())
        return false;

    for (size_t i = 0; i < size; ++i)
        if (!elems[i]->equals(*rhs_tuple.elems[i]))
            return false;

    return true;
}


size_t DataTypeTuple::getPositionByName(const String & name) const
{
    size_t size = elems.size();
    for (size_t i = 0; i < size; ++i)
        if (names[i] == name)
            return i;
    throw Exception("Tuple doesn't have element with name '" + name + "'", ErrorCodes::NOT_FOUND_COLUMN_IN_BLOCK);
}


bool DataTypeTuple::textCanContainOnlyValidUTF8() const
{
    return std::all_of(elems.begin(), elems.end(), [](auto && elem) { return elem->textCanContainOnlyValidUTF8(); });
}

bool DataTypeTuple::haveMaximumSizeOfValue() const
{
    return std::all_of(elems.begin(), elems.end(), [](auto && elem) { return elem->haveMaximumSizeOfValue(); });
}

bool DataTypeTuple::isComparable() const
{
    return std::all_of(elems.begin(), elems.end(), [](auto && elem) { return elem->isComparable(); });
}

size_t DataTypeTuple::getMaximumSizeOfValueInMemory() const
{
    size_t res = 0;
    for (const auto & elem : elems)
        res += elem->getMaximumSizeOfValueInMemory();
    return res;
}

size_t DataTypeTuple::getSizeOfValueInMemory() const
{
    size_t res = 0;
    for (const auto & elem : elems)
        res += elem->getSizeOfValueInMemory();
    return res;
}

template <typename OnSuccess, typename OnContinue>
auto DataTypeTuple::getSubcolumnEntity(const String & subcolumn_name,
    const OnSuccess & on_success, const OnContinue & on_continue) const
{
    using ReturnType = decltype(on_success(0));
    for (size_t i = 0; i < names.size(); ++i)
    {
        if (startsWith(subcolumn_name, names[i]))
        {
            size_t name_length = names[i].size();

            if (subcolumn_name.size() == name_length)
                return on_success(i);

            if (subcolumn_name[name_length] == '.')
                return on_continue(i, subcolumn_name.substr(name_length + 1));
        }
    }

    return ReturnType{};
}

DataTypePtr DataTypeTuple::tryGetSubcolumnType(const String & subcolumn_name) const
{
    if (subcolumn_name == MAIN_SUBCOLUMN_NAME)
        return shared_from_this();

    auto on_success = [&](size_t pos) { return elems[pos]; };
    auto on_continue = [&](size_t pos, const String & next_subcolumn) { return elems[pos]->tryGetSubcolumnType(next_subcolumn); };

    return getSubcolumnEntity(subcolumn_name, on_success, on_continue);
}

ColumnPtr DataTypeTuple::getSubcolumn(const String & subcolumn_name, const IColumn & column) const
{
    auto on_success = [&](size_t pos) { return extractElementColumn(column, pos).getPtr(); };
    auto on_continue = [&](size_t pos, const String & next_subcolumn)
    {
        return elems[pos]->getSubcolumn(next_subcolumn, extractElementColumn(column, pos));
    };

    if (auto subcolumn = getSubcolumnEntity(subcolumn_name, on_success, on_continue))
        return subcolumn;

    throw Exception(ErrorCodes::ILLEGAL_COLUMN, "There is no subcolumn {} in type {}", subcolumn_name, getName());
}

SerializationPtr DataTypeTuple::getSubcolumnSerialization(
    const String & subcolumn_name, const BaseSerializationGetter & base_serialization_getter) const
{
    auto on_success = [&](size_t pos)
    {
        return std::make_shared<SerializationTupleElement>(base_serialization_getter(*elems[pos]), names[pos]);
    };

    auto on_continue = [&](size_t pos, const String & next_subcolumn)
    {
        auto next_serialization = elems[pos]->getSubcolumnSerialization(next_subcolumn, base_serialization_getter);
        return std::make_shared<SerializationTupleElement>(next_serialization, names[pos]);
    };

    if (auto serialization = getSubcolumnEntity(subcolumn_name, on_success, on_continue))
        return serialization;

    throw Exception(ErrorCodes::ILLEGAL_COLUMN, "There is no subcolumn {} in type {}", subcolumn_name, getName());
}

SerializationPtr DataTypeTuple::doGetDefaultSerialization() const
{
    SerializationTuple::ElementSerializations serializations(elems.size());
    bool use_explicit_names = have_explicit_names && serialize_names;
    for (size_t i = 0; i < elems.size(); ++i)
    {
        String elem_name = use_explicit_names ? names[i] : toString(i + 1);
        auto serialization = elems[i]->getDefaultSerialization();
        serializations[i] = std::make_shared<SerializationTupleElement>(serialization, elem_name);
    }

    return std::make_shared<SerializationTuple>(std::move(serializations), use_explicit_names);
}

SerializationPtr DataTypeTuple::getSerialization(const String & column_name, const SerializationInfo & info) const
{
    SerializationTuple::ElementSerializations serializations(elems.size());
    bool use_explicit_names = have_explicit_names && serialize_names;
    for (size_t i = 0; i < elems.size(); ++i)
    {
<<<<<<< HEAD
        auto subcolumn_name = Nested::concatenateName(column_name, names[i]);
        auto serialization = elems[i]->getSerialization(subcolumn_name, info);
        serializations[i] = std::make_shared<SerializationTupleElement>(serialization, names[i]);
=======
        String elem_name = use_explicit_names ? names[i] : toString(i + 1);
        auto subcolumn_name = Nested::concatenateName(column_name, elem_name);
        auto serializaion = elems[i]->getSerialization(subcolumn_name, callback);
        serializations[i] = std::make_shared<SerializationTupleElement>(serializaion, elem_name);
>>>>>>> e2460164
    }

    return std::make_shared<SerializationTuple>(std::move(serializations), use_explicit_names);
}


static DataTypePtr create(const ASTPtr & arguments)
{
    if (!arguments || arguments->children.empty())
        throw Exception("Tuple cannot be empty", ErrorCodes::EMPTY_DATA_PASSED);

    DataTypes nested_types;
    nested_types.reserve(arguments->children.size());

    Strings names;
    names.reserve(arguments->children.size());

    for (const ASTPtr & child : arguments->children)
    {
        if (const auto * name_and_type_pair = child->as<ASTNameTypePair>())
        {
            nested_types.emplace_back(DataTypeFactory::instance().get(name_and_type_pair->type));
            names.emplace_back(name_and_type_pair->name);
        }
        else
            nested_types.emplace_back(DataTypeFactory::instance().get(child));
    }

    if (names.empty())
        return std::make_shared<DataTypeTuple>(nested_types);
    else if (names.size() != nested_types.size())
        throw Exception("Names are specified not for all elements of Tuple type", ErrorCodes::BAD_ARGUMENTS);
    else
        return std::make_shared<DataTypeTuple>(nested_types, names);
}


void registerDataTypeTuple(DataTypeFactory & factory)
{
    factory.registerDataType("Tuple", create);
}

}<|MERGE_RESOLUTION|>--- conflicted
+++ resolved
@@ -338,16 +338,10 @@
     bool use_explicit_names = have_explicit_names && serialize_names;
     for (size_t i = 0; i < elems.size(); ++i)
     {
-<<<<<<< HEAD
-        auto subcolumn_name = Nested::concatenateName(column_name, names[i]);
-        auto serialization = elems[i]->getSerialization(subcolumn_name, info);
-        serializations[i] = std::make_shared<SerializationTupleElement>(serialization, names[i]);
-=======
         String elem_name = use_explicit_names ? names[i] : toString(i + 1);
         auto subcolumn_name = Nested::concatenateName(column_name, elem_name);
-        auto serializaion = elems[i]->getSerialization(subcolumn_name, callback);
+        auto serializaion = elems[i]->getSerialization(subcolumn_name, info);
         serializations[i] = std::make_shared<SerializationTupleElement>(serializaion, elem_name);
->>>>>>> e2460164
     }
 
     return std::make_shared<SerializationTuple>(std::move(serializations), use_explicit_names);
