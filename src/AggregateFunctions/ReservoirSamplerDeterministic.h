#pragma once

#include <limits>
#include <algorithm>
#include <climits>
#include <AggregateFunctions/ReservoirSampler.h>
#include <base/types.h>
#include <base/sort.h>
#include <Common/HashTable/Hash.h>
#include <IO/ReadBuffer.h>
#include <IO/ReadHelpers.h>
#include <IO/WriteHelpers.h>
#include <Common/PODArray.h>
#include <Common/NaNUtils.h>
#include <Poco/Exception.h>


namespace DB
{
struct Settings;

namespace ErrorCodes
{
    extern const int LOGICAL_ERROR;
    extern const int TOO_LARGE_ARRAY_SIZE;
}
}

/// Implementation of Reservoir Sampling algorithm. Incrementally selects from the added objects a random subset of the `sample_count` size.
/// Can approximately get quantiles.
/// The `quantile` call takes O(sample_count log sample_count), if after the previous call `quantile` there was at least one call to insert. Otherwise, O(1).
/// That is, it makes sense to first add, then get quantiles without adding.


namespace DB
{
struct Settings;

namespace ErrorCodes
{
    extern const int MEMORY_LIMIT_EXCEEDED;
}
}


namespace detail
{
    const size_t DEFAULT_MAX_SAMPLE_SIZE = 8192;
    const auto MAX_SKIP_DEGREE = sizeof(UInt32) * 8;
}

/// What if there is not a single value - throw an exception, or return 0 or NaN in the case of double?
enum class ReservoirSamplerDeterministicOnEmpty : uint8_t
{
    THROW,
    RETURN_NAN_OR_ZERO,
};


template <typename T,
    ReservoirSamplerDeterministicOnEmpty OnEmpty = ReservoirSamplerDeterministicOnEmpty::THROW>
class ReservoirSamplerDeterministic
{
private:
    bool good(UInt32 hash) const
    {
        return (hash & skip_mask) == 0;
    }

public:
    explicit ReservoirSamplerDeterministic(const size_t max_sample_size_ = detail::DEFAULT_MAX_SAMPLE_SIZE)
        : max_sample_size{max_sample_size_}
    {
    }

    void clear()
    {
        samples.clear();
        sorted = false;
        total_values = 0;
    }

    void insert(const T & v, UInt64 determinator)
    {
        if (isNaN(v))
            return;

        UInt32 hash = static_cast<UInt32>(intHash64(determinator));
        insertImpl(v, hash);
        sorted = false;
        ++total_values;
    }

    size_t size() const
    {
        return total_values;
    }

    bool empty() const
    {
        return samples.empty();
    }

    T quantileNearest(double level)
    {
        if (samples.empty())
            return onEmpty<T>();

        sortIfNeeded();

        double index = level * (samples.size() - 1);
        size_t int_index = static_cast<size_t>(index + 0.5); /// NOLINT
        int_index = std::max(0LU, std::min(samples.size() - 1, int_index));
        return samples[int_index].first;
    }

    /** If T is not a numeric type, using this method causes a compilation error,
      *  but use of error class does not cause. SFINAE.
      *  Not SFINAE. Functions members of type templates are simply not checked until they are used.
      */
    double quantileInterpolated(double level)
    {
        if (samples.empty())
            return onEmpty<double>();

        sortIfNeeded();

        const double index = std::max(0., std::min(samples.size() - 1., level * (samples.size() - 1)));

        /// To get a value from a fractional index, we linearly interpolate between adjacent values.
        size_t left_index = static_cast<size_t>(index);
        size_t right_index = left_index + 1;
        if (right_index == samples.size())
            return static_cast<double>(samples[left_index].first);

        const double left_coef = right_index - index;
        const double right_coef = index - left_index;

        return static_cast<double>(samples[left_index].first) * left_coef + static_cast<double>(samples[right_index].first) * right_coef;
    }

    void merge(const ReservoirSamplerDeterministic & b)
    {
        if (max_sample_size != b.max_sample_size)
            throw Poco::Exception("Cannot merge ReservoirSamplerDeterministic's with different max sample size");
        sorted = false;

        if (skip_degree < b.skip_degree)
            setSkipDegree(b.skip_degree);

        for (const auto & sample : b.samples)
            insertImpl(sample.first, sample.second);

        total_values += b.total_values;
    }

    void read(DB::ReadBuffer & buf)
    {
        size_t size = 0;
        readBinaryLittleEndian(size, buf);
        readBinaryLittleEndian(total_values, buf);

        /// Compatibility with old versions.
        size = std::min(size, total_values);

        static constexpr size_t MAX_RESERVOIR_SIZE = 1_GiB;
        if (unlikely(size > MAX_RESERVOIR_SIZE))
            throw DB::Exception(DB::ErrorCodes::TOO_LARGE_ARRAY_SIZE,
                                "Too large array size (maximum: {})", MAX_RESERVOIR_SIZE);

        samples.resize(size);
        for (size_t i = 0; i < size; ++i)
            readBinaryLittleEndian(samples[i], buf);

        sorted = false;
    }

    void write(DB::WriteBuffer & buf) const
    {
        const size_t size = samples.size();
        writeBinaryLittleEndian(size, buf);
        writeBinaryLittleEndian(total_values, buf);

        for (size_t i = 0; i < size; ++i)
        {
            /// There was a mistake in this function.
            /// Instead of correctly serializing the elements,
            ///  it was writing them with uninitialized padding.
            /// Here we ensure that padding is zero without changing the protocol.
            /// TODO: After implementation of "versioning aggregate function state",
            /// change the serialization format.
            Element elem;
            memset(&elem, 0, sizeof(elem)); /// NOLINT(bugprone-undefined-memory-manipulation)
            elem = samples[i];

            DB::transformEndianness<std::endian::little>(elem);
            DB::writeString(reinterpret_cast<const char*>(&elem), sizeof(elem), buf);
        }
    }

private:
    /// We allocate some memory on the stack to avoid allocations when there are many objects with a small number of elements.
    using Element = std::pair<T, UInt32>;
    using Array = DB::PODArray<Element, 64>;

    const size_t max_sample_size; /// Maximum amount of stored values.
    size_t total_values = 0;   /// How many values were inserted (regardless if they remain in sample or not).
    bool sorted = false;
    Array samples;

    /// The number N determining that we store only one per 2^N elements in average.
    UInt8 skip_degree = 0;

    /// skip_mask is calculated as (2 ^ skip_degree - 1). We store an element only if (hash & skip_mask) == 0.
    /// For example, if skip_degree==0 then skip_mask==0 means we store each element;
    /// if skip_degree==1 then skip_mask==0b0001 means we store one per 2 elements in average;
    /// if skip_degree==4 then skip_mask==0b1111 means we store one per 16 elements in average.
    UInt32 skip_mask = 0;

    void insertImpl(const T & v, const UInt32 hash)
    {
        if (!good(hash))
            return;

        /// Make a room for plus one element.
        while (samples.size() >= max_sample_size)
        {
            setSkipDegree(skip_degree + 1);

            /// Still good?
            if (!good(hash))
                return;
        }

        samples.emplace_back(v, hash);
    }

    void setSkipDegree(UInt8 skip_degree_)
    {
        if (skip_degree_ == skip_degree)
            return;
        if (skip_degree_ > detail::MAX_SKIP_DEGREE)
            throw DB::Exception(DB::ErrorCodes::MEMORY_LIMIT_EXCEEDED, "skip_degree exceeds maximum value");
        skip_degree = skip_degree_;
        if (skip_degree == detail::MAX_SKIP_DEGREE)
            skip_mask = static_cast<UInt32>(-1);
        else
            skip_mask = (1 << skip_degree) - 1;
        thinOut();
    }

    void thinOut()
    {
        samples.resize(std::distance(samples.begin(),
            std::remove_if(samples.begin(), samples.end(), [this](const auto & elem){ return !good(elem.second); })));
        sorted = false;
    }

    void sortIfNeeded()
    {
        if (sorted)
            return;

        /// In order to provide deterministic result we must sort by value and hash
        ::sort(samples.begin(), samples.end(), [](const auto & lhs, const auto & rhs) { return lhs < rhs; });
        sorted = true;
    }

    template <typename ResultType>
    ResultType onEmpty() const
    {
        if (OnEmpty == ReservoirSamplerDeterministicOnEmpty::THROW)
            throw DB::Exception(DB::ErrorCodes::LOGICAL_ERROR, "Quantile of empty ReservoirSamplerDeterministic");
<<<<<<< HEAD
        else
            return NanLikeValueConstructor<ResultType, is_floating_point<ResultType>>::getValue();
=======
        return NanLikeValueConstructor<ResultType, std::is_floating_point_v<ResultType>>::getValue();
>>>>>>> 5217f766
    }
};

namespace DB
{
template <typename T>
void readBinary(std::pair<T, UInt32> & x, ReadBuffer & buf)
{
    readPODBinary(x, buf);
}
}<|MERGE_RESOLUTION|>--- conflicted
+++ resolved
@@ -271,12 +271,7 @@
     {
         if (OnEmpty == ReservoirSamplerDeterministicOnEmpty::THROW)
             throw DB::Exception(DB::ErrorCodes::LOGICAL_ERROR, "Quantile of empty ReservoirSamplerDeterministic");
-<<<<<<< HEAD
-        else
-            return NanLikeValueConstructor<ResultType, is_floating_point<ResultType>>::getValue();
-=======
-        return NanLikeValueConstructor<ResultType, std::is_floating_point_v<ResultType>>::getValue();
->>>>>>> 5217f766
+        return NanLikeValueConstructor<ResultType, is_floating_point<ResultType>>::getValue();
     }
 };
 
