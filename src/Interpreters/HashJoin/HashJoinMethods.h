#pragma once
#include <Interpreters/HashJoin/HashJoin.h>
#include <Interpreters/HashJoin/KeyGetter.h>
#include <Interpreters/HashJoin/JoinFeatures.h>
#include <Interpreters/HashJoin/AddedColumns.h>
#include <Interpreters/HashJoin/KnowRowsHolder.h>
#include <Interpreters//HashJoin/JoinUsedFlags.h>
#include <Interpreters/JoinUtils.h>
#include <Interpreters/TableJoin.h>
#include <Interpreters/castColumn.h>

#include <Poco/Logger.h>
#include <Common/logger_useful.h>

namespace DB
{
/// Inserting an element into a hash table of the form `key -> reference to a string`, which will then be used by JOIN.
template <typename HashMap, typename KeyGetter>
struct Inserter
{
    static ALWAYS_INLINE bool
    insertOne(const HashJoin & join, HashMap & map, KeyGetter & key_getter, Block * stored_block, size_t i, Arena & pool)
    {
        auto emplace_result = key_getter.emplaceKey(map, i, pool);

        if (emplace_result.isInserted() || join.anyTakeLastRow())
        {
            new (&emplace_result.getMapped()) typename HashMap::mapped_type(stored_block, i);
            return true;
        }
        return false;
    }

    static ALWAYS_INLINE void insertAll(const HashJoin &, HashMap & map, KeyGetter & key_getter, Block * stored_block, size_t i, Arena & pool)
    {
        auto emplace_result = key_getter.emplaceKey(map, i, pool);

        if (emplace_result.isInserted())
            new (&emplace_result.getMapped()) typename HashMap::mapped_type(stored_block, i);
        else
        {
            /// The first element of the list is stored in the value of the hash table, the rest in the pool.
            emplace_result.getMapped().insert({stored_block, i}, pool);
        }
    }

    static ALWAYS_INLINE void insertAsof(
        HashJoin & join, HashMap & map, KeyGetter & key_getter, Block * stored_block, size_t i, Arena & pool, const IColumn & asof_column)
    {
        auto emplace_result = key_getter.emplaceKey(map, i, pool);
        typename HashMap::mapped_type * time_series_map = &emplace_result.getMapped();

        TypeIndex asof_type = *join.getAsofType();
        if (emplace_result.isInserted())
            time_series_map = new (time_series_map) typename HashMap::mapped_type(createAsofRowRef(asof_type, join.getAsofInequality()));
        (*time_series_map)->insert(asof_column, stored_block, i);
    }
};

/// MapsTemplate is one of MapsOne, MapsAll and MapsAsof
template <JoinKind KIND, JoinStrictness STRICTNESS, typename MapsTemplate>
class HashJoinMethods
{
public:
    static size_t insertFromBlockImpl(
        HashJoin & join,
        HashJoin::Type type,
        MapsTemplate & maps,
        const ColumnRawPtrs & key_columns,
        const Sizes & key_sizes,
        Block * stored_block,
        const ScatteredBlock::Selector & selector,
        ConstNullMapPtr null_map,
        UInt8ColumnDataPtr join_mask,
        Arena & pool,
        bool & is_inserted);

    using MapsTemplateVector = std::vector<const MapsTemplate *>;

    static Block joinBlockImpl(
        const HashJoin & join,
        Block & block,
        const Block & block_with_columns_to_add,
        const MapsTemplateVector & maps_,
        bool is_join_get = false);
<<<<<<< HEAD

    static ScatteredBlock joinBlockImpl(
        const HashJoin & join,
        ScatteredBlock & block,
        const Block & block_with_columns_to_add,
        const MapsTemplateVector & maps_,
        bool is_join_get = false);

=======
>>>>>>> d0bbed15
private:
    template <typename KeyGetter, bool is_asof_join>
    static KeyGetter createKeyGetter(const ColumnRawPtrs & key_columns, const Sizes & key_sizes);

    template <typename KeyGetter, typename HashMap, typename Selector>
    static size_t insertFromBlockImplTypeCase(
        HashJoin & join,
        HashMap & map,
        const ColumnRawPtrs & key_columns,
        const Sizes & key_sizes,
        Block * stored_block,
        const Selector & selector,
        ConstNullMapPtr null_map,
        UInt8ColumnDataPtr join_mask,
        Arena & pool,
        bool & is_inserted);

    template <typename AddedColumns>
    static size_t switchJoinRightColumns(
        const std::vector<const MapsTemplate *> & mapv,
        AddedColumns & added_columns,
        HashJoin::Type type,
        JoinStuff::JoinUsedFlags & used_flags);

    template <typename KeyGetter, typename Map, typename AddedColumns>
    static size_t joinRightColumnsSwitchNullability(
        std::vector<KeyGetter> && key_getter_vector,
        const std::vector<const Map *> & mapv,
        AddedColumns & added_columns,
        JoinStuff::JoinUsedFlags & used_flags);

    template <typename KeyGetter, typename Map, bool need_filter, typename AddedColumns>
    static size_t joinRightColumnsSwitchMultipleDisjuncts(
        std::vector<KeyGetter> && key_getter_vector,
        const std::vector<const Map *> & mapv,
        AddedColumns & added_columns,
        JoinStuff::JoinUsedFlags & used_flags);

    /// Joins right table columns which indexes are present in right_indexes using specified map.
    /// Makes filter (1 if row presented in right table) and returns offsets to replicate (for ALL JOINS).
    template <typename KeyGetter, typename Map, bool need_filter, bool flag_per_row, typename AddedColumns, typename Selector>
    static size_t joinRightColumns(
        std::vector<KeyGetter> && key_getter_vector,
        const std::vector<const Map *> & mapv,
        AddedColumns & added_columns,
        JoinStuff::JoinUsedFlags & used_flags,
        const Selector & selector);

    template <bool need_filter>
    static void setUsed(IColumn::Filter & filter [[maybe_unused]], size_t pos [[maybe_unused]]);

    template <typename AddedColumns>
    static ColumnPtr buildAdditionalFilter(
        size_t left_start_row,
        const std::vector<const RowRef *> & selected_rows,
        const std::vector<size_t> & row_replicate_offset,
        AddedColumns & added_columns);

    /// First to collect all matched rows refs by join keys, then filter out rows which are not true in additional filter expression.
    template <typename KeyGetter, typename Map, typename AddedColumns>
    static size_t joinRightColumnsWithAddtitionalFilter(
        std::vector<KeyGetter> && key_getter_vector,
        const std::vector<const Map *> & mapv,
        AddedColumns & added_columns,
        JoinStuff::JoinUsedFlags & used_flags [[maybe_unused]],
        bool need_filter [[maybe_unused]],
        bool flag_per_row [[maybe_unused]]);

    /// Cut first num_rows rows from block in place and returns block with remaining rows
    static Block sliceBlock(Block & block, size_t num_rows);

    /** Since we do not store right key columns,
      * this function is used to copy left key columns to right key columns.
      * If the user requests some right columns, we just copy left key columns to right, since they are equal.
      * Example: SELECT t1.key, t2.key FROM t1 FULL JOIN t2 ON t1.key = t2.key;
      * In that case for matched rows in t2.key we will use values from t1.key.
      * However, in some cases we might need to adjust the type of column, e.g. t1.key :: LowCardinality(String) and t2.key :: String
      * Also, the nullability of the column might be different.
      * Returns the right column after with necessary adjustments.
      */
    static ColumnWithTypeAndName copyLeftKeyColumnToRight(
        const DataTypePtr & right_key_type,
        const String & renamed_right_column,
        const ColumnWithTypeAndName & left_column,
        const IColumn::Filter * null_map_filter = nullptr);

    static void correctNullabilityInplace(ColumnWithTypeAndName & column, bool nullable);

    static void correctNullabilityInplace(ColumnWithTypeAndName & column, bool nullable, const IColumn::Filter & negative_null_map);
};

/// Instantiate template class ahead in different .cpp files to avoid `too large translation unit`.
extern template class HashJoinMethods<JoinKind::Left, JoinStrictness::RightAny, HashJoin::MapsOne>;
extern template class HashJoinMethods<JoinKind::Left, JoinStrictness::Any, HashJoin::MapsOne>;
extern template class HashJoinMethods<JoinKind::Left, JoinStrictness::Any, HashJoin::MapsAll>;
extern template class HashJoinMethods<JoinKind::Left, JoinStrictness::All, HashJoin::MapsAll>;
extern template class HashJoinMethods<JoinKind::Left, JoinStrictness::Semi, HashJoin::MapsOne>;
extern template class HashJoinMethods<JoinKind::Left, JoinStrictness::Semi, HashJoin::MapsAll>;
extern template class HashJoinMethods<JoinKind::Left, JoinStrictness::Anti, HashJoin::MapsOne>;
extern template class HashJoinMethods<JoinKind::Left, JoinStrictness::Anti, HashJoin::MapsAll>;
extern template class HashJoinMethods<JoinKind::Left, JoinStrictness::Asof, HashJoin::MapsAsof>;

extern template class HashJoinMethods<JoinKind::Right, JoinStrictness::RightAny, HashJoin::MapsOne>;
extern template class HashJoinMethods<JoinKind::Right, JoinStrictness::Any, HashJoin::MapsAll>;
extern template class HashJoinMethods<JoinKind::Right, JoinStrictness::All, HashJoin::MapsAll>;
extern template class HashJoinMethods<JoinKind::Right, JoinStrictness::Semi, HashJoin::MapsAll>;
extern template class HashJoinMethods<JoinKind::Right, JoinStrictness::Anti, HashJoin::MapsAll>;
extern template class HashJoinMethods<JoinKind::Right, JoinStrictness::Asof, HashJoin::MapsAsof>;

extern template class HashJoinMethods<JoinKind::Inner, JoinStrictness::RightAny, HashJoin::MapsOne>;
extern template class HashJoinMethods<JoinKind::Inner, JoinStrictness::Any, HashJoin::MapsOne>;
extern template class HashJoinMethods<JoinKind::Inner, JoinStrictness::Any, HashJoin::MapsAll>;
extern template class HashJoinMethods<JoinKind::Inner, JoinStrictness::All, HashJoin::MapsAll>;
extern template class HashJoinMethods<JoinKind::Inner, JoinStrictness::Semi, HashJoin::MapsOne>;
extern template class HashJoinMethods<JoinKind::Inner, JoinStrictness::Anti, HashJoin::MapsOne>;
extern template class HashJoinMethods<JoinKind::Inner, JoinStrictness::Asof, HashJoin::MapsAsof>;

extern template class HashJoinMethods<JoinKind::Full, JoinStrictness::RightAny, HashJoin::MapsOne>;
extern template class HashJoinMethods<JoinKind::Full, JoinStrictness::Any, HashJoin::MapsAll>;
extern template class HashJoinMethods<JoinKind::Full, JoinStrictness::All, HashJoin::MapsAll>;
extern template class HashJoinMethods<JoinKind::Full, JoinStrictness::Semi, HashJoin::MapsOne>;
extern template class HashJoinMethods<JoinKind::Full, JoinStrictness::Anti, HashJoin::MapsOne>;
extern template class HashJoinMethods<JoinKind::Full, JoinStrictness::Asof, HashJoin::MapsAsof>;
}<|MERGE_RESOLUTION|>--- conflicted
+++ resolved
@@ -83,7 +83,6 @@
         const Block & block_with_columns_to_add,
         const MapsTemplateVector & maps_,
         bool is_join_get = false);
-<<<<<<< HEAD
 
     static ScatteredBlock joinBlockImpl(
         const HashJoin & join,
@@ -92,8 +91,6 @@
         const MapsTemplateVector & maps_,
         bool is_join_get = false);
 
-=======
->>>>>>> d0bbed15
 private:
     template <typename KeyGetter, bool is_asof_join>
     static KeyGetter createKeyGetter(const ColumnRawPtrs & key_columns, const Sizes & key_sizes);
