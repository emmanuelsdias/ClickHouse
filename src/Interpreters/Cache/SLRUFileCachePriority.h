#pragma once

#include <Interpreters/Cache/LRUFileCachePriority.h>
#include <Common/logger_useful.h>


namespace DB
{

/// Based on the SLRU algorithm implementation, the record with the lowest priority is stored at
/// the head of the queue, and the record with the highest priority is stored at the tail.
class SLRUFileCachePriority : public IFileCachePriority
{
public:
    class SLRUIterator;

    SLRUFileCachePriority(
        size_t max_size_,
        size_t max_elements_,
        double size_ratio_,
        LRUFileCachePriority::StatePtr probationary_state_ = nullptr,
        LRUFileCachePriority::StatePtr protected_state_ = nullptr);

    size_t getSize(const CachePriorityGuard::Lock & lock) const override;

    size_t getElementsCount(const CachePriorityGuard::Lock &) const override;

    size_t getSizeApprox() const override;

    size_t getElementsCountApprox() const override;

    bool canFit( /// NOLINT
        size_t size,
        size_t elements,
        const CachePriorityGuard::Lock &,
        IteratorPtr reservee = nullptr,
        bool best_effort = false) const override;

    IteratorPtr add( /// NOLINT
        KeyMetadataPtr key_metadata,
        size_t offset,
        size_t size,
        const UserInfo & user,
        const CachePriorityGuard::Lock &,
        bool is_startup = false) override;

    bool collectCandidatesForEviction(
        size_t size,
        FileCacheReserveStat & stat,
        EvictionCandidates & res,
        IFileCachePriority::IteratorPtr reservee,
        const UserID & user_id,
        bool & reached_size_limit,
        bool & reached_elements_limit,
        const CachePriorityGuard::Lock &) override;

<<<<<<< HEAD
    EvictionCandidates collectCandidatesForEviction(
        size_t desired_size,
        size_t desired_elements_count,
        size_t max_candidates_to_evict,
        FileCacheReserveStat & stat,
        const CacheGuard::Lock &) override;

    void shuffle(const CacheGuard::Lock &) override;
=======
    void shuffle(const CachePriorityGuard::Lock &) override;
>>>>>>> 595165ad

    PriorityDumpPtr dump(const CachePriorityGuard::Lock &) override;

    bool modifySizeLimits(size_t max_size_, size_t max_elements_, double size_ratio_, const CachePriorityGuard::Lock &) override;

private:
    double size_ratio;
    LRUFileCachePriority protected_queue;
    LRUFileCachePriority probationary_queue;
    LoggerPtr log = getLogger("SLRUFileCachePriority");

    void increasePriority(SLRUIterator & iterator, const CachePriorityGuard::Lock & lock);

    void holdImpl(size_t size, size_t elements, IteratorPtr reservee, const CachePriorityGuard::Lock & lock) override;
    void releaseImpl(size_t size, size_t elements, IteratorPtr reservee) override;
};

class SLRUFileCachePriority::SLRUIterator : public IFileCachePriority::Iterator
{
    friend class SLRUFileCachePriority;
public:
    SLRUIterator(
        SLRUFileCachePriority * cache_priority_,
        LRUFileCachePriority::LRUIterator && lru_iterator_,
        bool is_protected_);

    EntryPtr getEntry() const override;

    size_t increasePriority(const CachePriorityGuard::Lock &) override;

    void remove(const CachePriorityGuard::Lock &) override;

    void invalidate() override;

    void incrementSize(size_t size, const CachePriorityGuard::Lock &) override;

    void decrementSize(size_t size) override;

    QueueEntryType getType() const override { return is_protected ? QueueEntryType::SLRU_Protected : QueueEntryType::SLRU_Probationary; }

private:
    void assertValid() const;

    SLRUFileCachePriority * cache_priority;
    LRUFileCachePriority::LRUIterator lru_iterator;
    const EntryPtr entry;
    /// Atomic,
    /// but needed only in order to do FileSegment::getInfo() without any lock,
    /// which is done for system tables and logging.
    std::atomic<bool> is_protected;
};

}<|MERGE_RESOLUTION|>--- conflicted
+++ resolved
@@ -54,18 +54,14 @@
         bool & reached_elements_limit,
         const CachePriorityGuard::Lock &) override;
 
-<<<<<<< HEAD
     EvictionCandidates collectCandidatesForEviction(
         size_t desired_size,
         size_t desired_elements_count,
         size_t max_candidates_to_evict,
         FileCacheReserveStat & stat,
-        const CacheGuard::Lock &) override;
+        const CachePriorityGuard::Lock &) override;
 
-    void shuffle(const CacheGuard::Lock &) override;
-=======
     void shuffle(const CachePriorityGuard::Lock &) override;
->>>>>>> 595165ad
 
     PriorityDumpPtr dump(const CachePriorityGuard::Lock &) override;
 
