--- conflicted
+++ resolved
@@ -507,19 +507,14 @@
             query = serializeAST(*ast);
         }
 
-<<<<<<< HEAD
         if (const auto * query_with_table_output = dynamic_cast<const ASTQueryWithTableAndOutput *>(ast.get()))
         {
             query_database = query_with_table_output->getDatabase();
             query_table = query_with_table_output->getTable();
         }
 
-        /// MUST goes before any modification (except for prepared statements,
-        /// since it substitute parameters and w/o them query does not contains
-=======
         /// MUST go before any modification (except for prepared statements,
         /// since it substitute parameters and w/o them query does not contain
->>>>>>> 192c5397
         /// parameters), to keep query as-is in query_log and server log.
         query_for_logging = prepareQueryForLogging(query, context);
         logQuery(query_for_logging, context, internal);
