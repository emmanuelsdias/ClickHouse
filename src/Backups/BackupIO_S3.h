#pragma once

#include "config.h"

#if USE_AWS_S3
#include <Backups/BackupIO_Default.h>
#include <Disks/DiskType.h>
#include <IO/S3Common.h>
#include <Storages/StorageS3Settings.h>
#include <Interpreters/Context_fwd.h>


namespace DB
{

/// Represents a backup stored to AWS S3.
class BackupReaderS3 : public BackupReaderDefault
{
public:
    BackupReaderS3(const S3::URI & s3_uri_, const String & access_key_id_, const String & secret_access_key_, bool allow_s3_native_copy, const ContextPtr & context_);
    ~BackupReaderS3() override;

    bool fileExists(const String & file_name) override;
    UInt64 getFileSize(const String & file_name) override;
    std::unique_ptr<SeekableReadBuffer> readFile(const String & file_name) override;

    void copyFileToDisk(const String & path_in_backup, size_t file_size, bool encrypted_in_backup,
                        DiskPtr destination_disk, const String & destination_path, WriteMode write_mode) override;

private:
    const S3::URI s3_uri;
    const std::shared_ptr<S3::Client> client;
    S3Settings::RequestSettings request_settings;
    const DataSourceDescription data_source_description;
};


class BackupWriterS3 : public BackupWriterDefault
{
public:
<<<<<<< HEAD
    BackupWriterS3(const S3::URI & s3_uri_, const String & access_key_id_, const String & secret_access_key_, const String & storage_class_name, const ContextPtr & context_);
=======
    BackupWriterS3(const S3::URI & s3_uri_, const String & access_key_id_, const String & secret_access_key_, bool allow_s3_native_copy, const ContextPtr & context_);
>>>>>>> 50dff580
    ~BackupWriterS3() override;

    bool fileExists(const String & file_name) override;
    UInt64 getFileSize(const String & file_name) override;
    std::unique_ptr<WriteBuffer> writeFile(const String & file_name) override;

    void copyDataToFile(const String & path_in_backup, const CreateReadBufferFunction & create_read_buffer, UInt64 start_pos, UInt64 length) override;
    void copyFileFromDisk(const String & path_in_backup, DiskPtr src_disk, const String & src_path,
                          bool copy_encrypted, UInt64 start_pos, UInt64 length) override;

    void removeFile(const String & file_name) override;
    void removeFiles(const Strings & file_names) override;

private:
    std::unique_ptr<ReadBuffer> readFile(const String & file_name, size_t expected_file_size) override;
    void removeFilesBatch(const Strings & file_names);

    const S3::URI s3_uri;
    const std::shared_ptr<S3::Client> client;
    S3Settings::RequestSettings request_settings;
    std::optional<bool> supports_batch_delete;
    const DataSourceDescription data_source_description;
};

}

#endif<|MERGE_RESOLUTION|>--- conflicted
+++ resolved
@@ -38,11 +38,7 @@
 class BackupWriterS3 : public BackupWriterDefault
 {
 public:
-<<<<<<< HEAD
-    BackupWriterS3(const S3::URI & s3_uri_, const String & access_key_id_, const String & secret_access_key_, const String & storage_class_name, const ContextPtr & context_);
-=======
-    BackupWriterS3(const S3::URI & s3_uri_, const String & access_key_id_, const String & secret_access_key_, bool allow_s3_native_copy, const ContextPtr & context_);
->>>>>>> 50dff580
+    BackupWriterS3(const S3::URI & s3_uri_, const String & access_key_id_, const String & secret_access_key_, bool allow_s3_native_copy, const String & storage_class_name, const ContextPtr & context_);
     ~BackupWriterS3() override;
 
     bool fileExists(const String & file_name) override;
