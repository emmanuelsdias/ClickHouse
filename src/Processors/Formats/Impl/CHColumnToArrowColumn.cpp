--- conflicted
+++ resolved
@@ -620,11 +620,60 @@
         }
     }
 
-<<<<<<< HEAD
+    template <typename DataType, typename FieldType, typename ArrowDecimalType, typename ArrowBuilder>
+    static void fillArrowArrayWithDecimalColumnData(
+        ColumnPtr write_column,
+        const PaddedPODArray<UInt8> * null_bytemap,
+        arrow::ArrayBuilder * array_builder,
+        const String & format_name,
+        size_t start,
+        size_t end)
+    {
+        const auto & column = assert_cast<const typename DataType::ColumnType &>(*write_column);
+        ArrowBuilder & builder = assert_cast<ArrowBuilder &>(*array_builder);
+        arrow::Status status;
+
+        for (size_t value_i = start; value_i < end; ++value_i)
+        {
+            if (null_bytemap && (*null_bytemap)[value_i])
+                status = builder.AppendNull();
+            else
+            {
+                FieldType element = FieldType(column.getElement(value_i).value);
+                status = builder.Append(ArrowDecimalType(reinterpret_cast<const uint8_t *>(&element))); // TODO: try copy column
+            }
+
+            checkStatus(status, write_column->getName(), format_name);
+        }
+        checkStatus(status, write_column->getName(), format_name);
+    }
+
+    template <typename ColumnType>
+    static void fillArrowArrayWithBigIntegerColumnData(
+        ColumnPtr write_column,
+        const PaddedPODArray<UInt8> * null_bytemap,
+        const String & format_name,
+        arrow::ArrayBuilder* array_builder,
+        size_t start,
+        size_t end)
+    {
+        const auto & internal_column = assert_cast<const ColumnType &>(*write_column);
+        const auto & internal_data = internal_column.getData();
+        size_t fixed_length = sizeof(typename ColumnType::ValueType);
+        arrow::FixedSizeBinaryBuilder & builder = assert_cast<arrow::FixedSizeBinaryBuilder &>(*array_builder);
+
+        PaddedPODArray<UInt8> arrow_null_bytemap = revertNullByteMap(null_bytemap, start, end);
+        const UInt8 * arrow_null_bytemap_raw_ptr = arrow_null_bytemap.empty() ? nullptr : arrow_null_bytemap.data();
+
+        const uint8_t * data_start = reinterpret_cast<const uint8_t *>(internal_data.data()) + start * fixed_length;
+        arrow::Status status = builder.AppendValues(data_start, end - start, reinterpret_cast<const uint8_t *>(arrow_null_bytemap_raw_ptr));
+        checkStatus(status, write_column->getName(), format_name);
+    }
+
     static void fillArrowArray(
         const String & column_name,
         ColumnPtr & column,
-        const std::shared_ptr<const IDataType> & column_type,
+        const DataTypePtr & column_type,
         const PaddedPODArray<UInt8> * null_bytemap,
         arrow::ArrayBuilder * array_builder,
         String format_name,
@@ -633,186 +682,6 @@
         bool output_string_as_string,
         bool output_fixed_string_as_fixed_byte_array,
         std::unordered_map<String, MutableColumnPtr> & dictionary_values)
-    {
-        const String column_type_name = column_type->getFamilyName();
-
-        if (column_type->isNullable())
-        {
-            const ColumnNullable * column_nullable = assert_cast<const ColumnNullable *>(column.get());
-            ColumnPtr nested_column = column_nullable->getNestedColumnPtr();
-            DataTypePtr nested_type = assert_cast<const DataTypeNullable *>(column_type.get())->getNestedType();
-            const ColumnPtr & null_column = column_nullable->getNullMapColumnPtr();
-            const PaddedPODArray<UInt8> & bytemap = assert_cast<const ColumnVector<UInt8> &>(*null_column).getData();
-            fillArrowArray(column_name, nested_column, nested_type, &bytemap, array_builder, format_name, start, end, output_string_as_string, output_fixed_string_as_fixed_byte_array, dictionary_values);
-        }
-        else if (isString(column_type))
-        {
-            if (output_string_as_string)
-                fillArrowArrayWithStringColumnData<ColumnString, arrow::StringBuilder>(column, null_bytemap, format_name, array_builder, start, end);
-            else
-                fillArrowArrayWithStringColumnData<ColumnString, arrow::BinaryBuilder>(column, null_bytemap, format_name, array_builder, start, end);
-        }
-        else if (isFixedString(column_type))
-        {
-            if (output_fixed_string_as_fixed_byte_array)
-                fillArrowArrayWithFixedStringColumnData(column, null_bytemap, format_name, array_builder, start, end);
-            else if (output_string_as_string)
-                fillArrowArrayWithStringColumnData<ColumnFixedString, arrow::StringBuilder>(column, null_bytemap, format_name, array_builder, start, end);
-            else
-                fillArrowArrayWithStringColumnData<ColumnFixedString, arrow::BinaryBuilder>(column, null_bytemap, format_name, array_builder, start, end);
-        }
-        else if (isIPv6(column_type))
-        {
-            fillArrowArrayWithIPv6ColumnData(column, null_bytemap, format_name, array_builder, start, end);
-        }
-        else if (isIPv4(column_type))
-        {
-            fillArrowArrayWithIPv4ColumnData(column, null_bytemap, format_name, array_builder, start, end);
-        }
-        else if (isDate(column_type))
-        {
-            fillArrowArrayWithDateColumnData(column, null_bytemap, format_name, array_builder, start, end);
-        }
-        else if (isDateTime(column_type))
-        {
-            fillArrowArrayWithDateTimeColumnData(column, null_bytemap, format_name, array_builder, start, end);
-        }
-        else if (isDate32(column_type))
-        {
-            fillArrowArrayWithDate32ColumnData(column, null_bytemap, format_name, array_builder, start, end);
-        }
-        else if (isArray(column_type))
-        {
-            fillArrowArrayWithArrayColumnData<arrow::ListBuilder>(column_name, column, column_type, null_bytemap, array_builder, format_name, start, end, output_string_as_string, output_fixed_string_as_fixed_byte_array, dictionary_values);
-        }
-        else if (isTuple(column_type))
-        {
-            fillArrowArrayWithTupleColumnData(column_name, column, column_type, null_bytemap, array_builder, format_name, start, end, output_string_as_string, output_fixed_string_as_fixed_byte_array, dictionary_values);
-        }
-        else if (column_type->getTypeId() == TypeIndex::LowCardinality)
-        {
-            fillArrowArrayWithLowCardinalityColumnData(column_name, column, column_type, null_bytemap, array_builder, format_name, start, end, output_string_as_string, output_fixed_string_as_fixed_byte_array, dictionary_values);
-        }
-        else if (isMap(column_type))
-        {
-            ColumnPtr column_array = assert_cast<const ColumnMap *>(column.get())->getNestedColumnPtr();
-            DataTypePtr array_type = assert_cast<const DataTypeMap *>(column_type.get())->getNestedType();
-            fillArrowArrayWithArrayColumnData<arrow::MapBuilder>(column_name, column_array, array_type, null_bytemap, array_builder, format_name, start, end, output_string_as_string, output_fixed_string_as_fixed_byte_array, dictionary_values);
-        }
-        else if (isDecimal(column_type))
-        {
-            auto fill_decimal = [&](const auto & types) -> bool
-            {
-                using Types = std::decay_t<decltype(types)>;
-                using ToDataType = typename Types::LeftType;
-                if constexpr (
-                    std::is_same_v<ToDataType,DataTypeDecimal<Decimal32>>
-                    || std::is_same_v<ToDataType, DataTypeDecimal<Decimal64>>
-                    || std::is_same_v<ToDataType, DataTypeDecimal<Decimal128>>)
-                {
-                    fillArrowArrayWithDecimalColumnData<ToDataType, Int128, arrow::Decimal128, arrow::Decimal128Builder>(column, null_bytemap, array_builder, format_name, start, end);
-                    return true;
-                }
-                if constexpr (std::is_same_v<ToDataType,DataTypeDecimal<Decimal256>>)
-                {
-                    fillArrowArrayWithDecimalColumnData<ToDataType, Int256, arrow::Decimal256, arrow::Decimal256Builder>(column, null_bytemap, array_builder, format_name, start, end);
-                    return true;
-                }
-
-                return false;
-            };
-
-            if (!callOnIndexAndDataType<void>(column_type->getTypeId(), fill_decimal))
-                throw Exception{ErrorCodes::LOGICAL_ERROR, "Cannot fill arrow array with decimal data with type {}", column_type_name};
-        }
-        else if (isDateTime64(column_type))
-        {
-            const auto * datetime64_type = assert_cast<const DataTypeDateTime64 *>(column_type.get());
-            fillArrowArrayWithDateTime64ColumnData(datetime64_type, column, null_bytemap, format_name, array_builder, start, end);
-        }
-        else if (isBool(column_type))
-        {
-            fillArrowArrayWithBoolColumnData(column, null_bytemap, format_name, array_builder, start, end);
-        }
-    #define DISPATCH(CPP_NUMERIC_TYPE, ARROW_BUILDER_TYPE) \
-        else if (#CPP_NUMERIC_TYPE == column_type_name) \
-        { \
-            fillArrowArrayWithNumericColumnData<CPP_NUMERIC_TYPE, ARROW_BUILDER_TYPE>(column, null_bytemap, format_name, array_builder, start, end); \
-        }
-
-        FOR_INTERNAL_NUMERIC_TYPES(DISPATCH)
-    #undef DISPATCH
-        else
-        {
-            throw Exception(ErrorCodes::UNKNOWN_TYPE,
-                    "Internal type '{}' of a column '{}' is not supported for conversion into {} data format.", column_type_name, column_name, format_name);
-        }
-    }
-
-=======
->>>>>>> c3482a10
-    template <typename DataType, typename FieldType, typename ArrowDecimalType, typename ArrowBuilder>
-    static void fillArrowArrayWithDecimalColumnData(
-        ColumnPtr write_column,
-        const PaddedPODArray<UInt8> * null_bytemap,
-        arrow::ArrayBuilder * array_builder,
-        const String & format_name,
-        size_t start,
-        size_t end)
-    {
-        const auto & column = assert_cast<const typename DataType::ColumnType &>(*write_column);
-        ArrowBuilder & builder = assert_cast<ArrowBuilder &>(*array_builder);
-        arrow::Status status;
-
-        for (size_t value_i = start; value_i < end; ++value_i)
-        {
-            if (null_bytemap && (*null_bytemap)[value_i])
-                status = builder.AppendNull();
-            else
-            {
-                FieldType element = FieldType(column.getElement(value_i).value);
-                status = builder.Append(ArrowDecimalType(reinterpret_cast<const uint8_t *>(&element))); // TODO: try copy column
-            }
-
-            checkStatus(status, write_column->getName(), format_name);
-        }
-        checkStatus(status, write_column->getName(), format_name);
-    }
-
-    template <typename ColumnType>
-    static void fillArrowArrayWithBigIntegerColumnData(
-        ColumnPtr write_column,
-        const PaddedPODArray<UInt8> * null_bytemap,
-        const String & format_name,
-        arrow::ArrayBuilder* array_builder,
-        size_t start,
-        size_t end)
-    {
-        const auto & internal_column = assert_cast<const ColumnType &>(*write_column);
-        const auto & internal_data = internal_column.getData();
-        size_t fixed_length = sizeof(typename ColumnType::ValueType);
-        arrow::FixedSizeBinaryBuilder & builder = assert_cast<arrow::FixedSizeBinaryBuilder &>(*array_builder);
-
-        PaddedPODArray<UInt8> arrow_null_bytemap = revertNullByteMap(null_bytemap, start, end);
-        const UInt8 * arrow_null_bytemap_raw_ptr = arrow_null_bytemap.empty() ? nullptr : arrow_null_bytemap.data();
-
-        const uint8_t * data_start = reinterpret_cast<const uint8_t *>(internal_data.data()) + start * fixed_length;
-        arrow::Status status = builder.AppendValues(data_start, end - start, reinterpret_cast<const uint8_t *>(arrow_null_bytemap_raw_ptr));
-        checkStatus(status, write_column->getName(), format_name);
-    }
-
-    static void fillArrowArray(
-        const String & column_name,
-        ColumnPtr & column,
-        const DataTypePtr & column_type,
-        const PaddedPODArray<UInt8> * null_bytemap,
-        arrow::ArrayBuilder * array_builder,
-        String format_name,
-        size_t start,
-        size_t end,
-        bool output_string_as_string,
-        bool output_fixed_string_as_fixed_byte_array,
-        std::unordered_map<String, std::shared_ptr<arrow::Array>> & dictionary_values)
     {
         const String column_type_name = column_type->getFamilyName();
         WhichDataType which(column_type);
