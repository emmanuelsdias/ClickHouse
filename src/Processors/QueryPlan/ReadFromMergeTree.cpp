#include <Storages/MergeTree/MergeTreeReadPool.h>

#include <base/sort.h>
#include <Common/JSONBuilder.h>
#include <Common/logger_useful.h>
#include <Common/isLocalAddress.h>
#include "Storages/MergeTree/RequestResponse.h"
#include <Interpreters/Context.h>
#include <Interpreters/ExpressionAnalyzer.h>
#include <Interpreters/TreeRewriter.h>
#include <IO/Operators.h>
#include <Parsers/ASTFunction.h>
#include <Parsers/ASTIdentifier.h>
#include <Parsers/ASTSelectQuery.h>
#include <Poco/Logger.h>
#include <Processors/ConcatProcessor.h>
#include <Processors/Merges/AggregatingSortedTransform.h>
#include <Processors/Merges/CollapsingSortedTransform.h>
#include <Processors/Merges/GraphiteRollupSortedTransform.h>
#include <Processors/Merges/MergingSortedTransform.h>
#include <Processors/Merges/ReplacingSortedTransform.h>
#include <Processors/Merges/SummingSortedTransform.h>
#include <Processors/Merges/VersionedCollapsingTransform.h>
#include <Processors/QueryPlan/PartsSplitter.h>
#include <Processors/QueryPlan/ReadFromMergeTree.h>
#include <Processors/Sources/NullSource.h>
#include <Processors/Transforms/ExpressionTransform.h>
#include <Processors/Transforms/FilterTransform.h>
#include <Processors/Transforms/ReverseTransform.h>
#include <Processors/Transforms/ReadFromMergeTreeDependencyTransform.h>
#include <QueryPipeline/QueryPipelineBuilder.h>
#include <Storages/MergeTree/MergeTreeDataSelectExecutor.h>
#include <Storages/MergeTree/MergeTreeInOrderSelectProcessor.h>
#include <Storages/MergeTree/MergeTreeReverseSelectProcessor.h>
#include <Storages/MergeTree/MergeTreeThreadSelectProcessor.h>
#include <Storages/MergeTree/MergeTreePrefetchedReadPool.h>
#include <Storages/MergeTree/MergeTreeSource.h>
#include <Storages/MergeTree/RangesInDataPart.h>
#include <Storages/VirtualColumnUtils.h>

#include <algorithm>
#include <functional>
#include <memory>
#include <numeric>
#include <queue>
#include <stdexcept>

namespace ProfileEvents
{
    extern const Event SelectedParts;
    extern const Event SelectedRanges;
    extern const Event SelectedMarks;
}

namespace DB
{

namespace ErrorCodes
{
    extern const int INDEX_NOT_USED;
    extern const int LOGICAL_ERROR;
}

static MergeTreeReaderSettings getMergeTreeReaderSettings(
    const ContextPtr & context, const SelectQueryInfo & query_info)
{
    const auto & settings = context->getSettingsRef();
    return
    {
        .read_settings = context->getReadSettings(),
        .save_marks_in_cache = true,
        .checksum_on_read = settings.checksum_on_read,
        .read_in_order = query_info.input_order_info != nullptr,
        .use_asynchronous_read_from_pool = settings.allow_asynchronous_read_from_io_pool_for_merge_tree
            && (settings.max_streams_to_max_threads_ratio > 1 || settings.max_streams_for_merge_tree_reading > 1),
        .enable_multiple_prewhere_read_steps = settings.enable_multiple_prewhere_read_steps,
    };
}

static const PrewhereInfoPtr & getPrewhereInfoFromQueryInfo(const SelectQueryInfo & query_info)
{
    return query_info.projection ? query_info.projection->prewhere_info
                                 : query_info.prewhere_info;
}

static bool checkAllPartsOnRemoteFS(const RangesInDataParts & parts)
{
    for (const auto & part : parts)
    {
        if (!part.data_part->isStoredOnRemoteDisk())
            return false;
    }
    return true;
}

ReadFromMergeTree::ReadFromMergeTree(
    MergeTreeData::DataPartsVector parts_,
    Names real_column_names_,
    Names virt_column_names_,
    const MergeTreeData & data_,
    const SelectQueryInfo & query_info_,
    StorageSnapshotPtr storage_snapshot_,
    ContextPtr context_,
    size_t max_block_size_,
    size_t num_streams_,
    bool sample_factor_column_queried_,
    std::shared_ptr<PartitionIdToMaxBlock> max_block_numbers_to_read_,
    Poco::Logger * log_,
    MergeTreeDataSelectAnalysisResultPtr analyzed_result_ptr_,
    bool enable_parallel_reading)
    : ISourceStep(DataStream{.header = IMergeTreeSelectAlgorithm::transformHeader(
        storage_snapshot_->getSampleBlockForColumns(real_column_names_),
        getPrewhereInfoFromQueryInfo(query_info_),
        data_.getPartitionValueType(),
        virt_column_names_)})
    , reader_settings(getMergeTreeReaderSettings(context_, query_info_))
    , prepared_parts(std::move(parts_))
    , real_column_names(std::move(real_column_names_))
    , virt_column_names(std::move(virt_column_names_))
    , data(data_)
    , query_info(query_info_)
    , prewhere_info(getPrewhereInfoFromQueryInfo(query_info))
    , actions_settings(ExpressionActionsSettings::fromContext(context_))
    , storage_snapshot(std::move(storage_snapshot_))
    , metadata_for_reading(storage_snapshot->getMetadataForQuery())
    , context(std::move(context_))
    , max_block_size(max_block_size_)
    , requested_num_streams(num_streams_)
    , preferred_block_size_bytes(context->getSettingsRef().preferred_block_size_bytes)
    , preferred_max_column_in_block_size_bytes(context->getSettingsRef().preferred_max_column_in_block_size_bytes)
    , sample_factor_column_queried(sample_factor_column_queried_)
    , max_block_numbers_to_read(std::move(max_block_numbers_to_read_))
    , log(log_)
    , analyzed_result_ptr(analyzed_result_ptr_)
    , is_parallel_reading_from_replicas(enable_parallel_reading)
{
    if (sample_factor_column_queried)
    {
        /// Only _sample_factor virtual column is added by ReadFromMergeTree
        /// Other virtual columns are added by MergeTreeBaseSelectProcessor.
        auto type = std::make_shared<DataTypeFloat64>();
        output_stream->header.insert({type->createColumn(), type, "_sample_factor"});
    }

    if (is_parallel_reading_from_replicas)
    {
        all_ranges_callback = context->getMergeTreeAllRangesCallback();
        read_task_callback = context->getMergeTreeReadTaskCallback();
    }

    const auto & settings = context->getSettingsRef();
    if (settings.max_streams_for_merge_tree_reading)
    {
        if (settings.allow_asynchronous_read_from_io_pool_for_merge_tree)
        {
            /// When async reading is enabled, allow to read using more streams.
            /// Will add resize to output_streams_limit to reduce memory usage.
            output_streams_limit = std::min<size_t>(requested_num_streams, settings.max_streams_for_merge_tree_reading);
            requested_num_streams = std::max<size_t>(requested_num_streams, settings.max_streams_for_merge_tree_reading);
        }
        else
            /// Just limit requested_num_streams otherwise.
            requested_num_streams = std::min<size_t>(requested_num_streams, settings.max_streams_for_merge_tree_reading);
    }

    /// Add explicit description.
    setStepDescription(data.getStorageID().getFullNameNotQuoted());

    { /// build sort description for output stream
        SortDescription sort_description;
        const Names & sorting_key_columns = storage_snapshot->getMetadataForQuery()->getSortingKeyColumns();
        const Block & header = output_stream->header;
        const int sort_direction = getSortDirection();
        for (const auto & column_name : sorting_key_columns)
        {
            if (std::find_if(header.begin(), header.end(), [&](ColumnWithTypeAndName const & col) { return col.name == column_name; })
                == header.end())
                break;
            sort_description.emplace_back(column_name, sort_direction);
        }
        if (!sort_description.empty())
        {
            if (query_info.getInputOrderInfo())
            {
                output_stream->sort_scope = DataStream::SortScope::Stream;
                const size_t used_prefix_of_sorting_key_size = query_info.getInputOrderInfo()->used_prefix_of_sorting_key_size;
                if (sort_description.size() > used_prefix_of_sorting_key_size)
                    sort_description.resize(used_prefix_of_sorting_key_size);
            }
            else
                output_stream->sort_scope = DataStream::SortScope::Chunk;
        }

        output_stream->sort_description = std::move(sort_description);
    }
}


Pipe ReadFromMergeTree::readFromPoolParallelReplicas(
    RangesInDataParts parts_with_range,
    Names required_columns,
    size_t max_streams,
    size_t min_marks_for_concurrent_read,
    bool use_uncompressed_cache
)
{
    const auto & client_info = context->getClientInfo();
    auto extension = ParallelReadingExtension
    {
        .all_callback = all_ranges_callback.value(),
        .callback = read_task_callback.value(),
        .count_participating_replicas = client_info.count_participating_replicas,
        .number_of_current_replica = client_info.number_of_current_replica,
        .colums_to_read = required_columns
    };

    /// We have a special logic for local replica. It has to read less data, because in some cases it should
    /// merge states of aggregate functions or do some other important stuff other than reading from Disk.
    auto is_local_replica = context->getClientInfo().interface == ClientInfo::Interface::LOCAL;
    if (!is_local_replica)
        min_marks_for_concurrent_read = static_cast<size_t>(min_marks_for_concurrent_read * context->getSettingsRef().parallel_replicas_single_task_marks_count_multiplier);

    auto pool = std::make_shared<MergeTreeReadPoolParallelReplicas>(
        storage_snapshot,
        max_streams,
        extension,
        parts_with_range,
        prewhere_info,
        actions_settings,
        reader_settings,
        required_columns,
        virt_column_names,
        min_marks_for_concurrent_read
    );

    Pipes pipes;
    const auto & settings = context->getSettingsRef();
    size_t total_rows = parts_with_range.getRowsCountAllParts();

    for (size_t i = 0; i < max_streams; ++i)
    {
        auto algorithm = std::make_unique<MergeTreeThreadSelectAlgorithm>(
            i, pool, min_marks_for_concurrent_read, max_block_size,
            settings.preferred_block_size_bytes, settings.preferred_max_column_in_block_size_bytes,
            data, storage_snapshot, use_uncompressed_cache,
            prewhere_info, actions_settings, reader_settings, virt_column_names);

        auto source = std::make_shared<MergeTreeSource>(std::move(algorithm));

        /// Set the approximate number of rows for the first source only
        /// In case of parallel processing on replicas do not set approximate rows at all.
        /// Because the value will be identical on every replicas and will be accounted
        /// multiple times (settings.max_parallel_replicas times more)
        if (i == 0 && !client_info.collaborate_with_initiator)
            source->addTotalRowsApprox(total_rows);

        pipes.emplace_back(std::move(source));

        /// Add a special dependency transform which will be connected later with
        /// all RemoteSources through a simple scheduler (ResizeProcessor)
        if (context->getClientInfo().interface == ClientInfo::Interface::LOCAL)
        {
            pipes.back().addSimpleTransform([&](const Block & header) -> ProcessorPtr
            {
                return std::make_shared<ReadFromMergeTreeDependencyTransform>(header, context->getParallelReplicasGroupUUID());
            });
        }
    }

    return Pipe::unitePipes(std::move(pipes));
}


Pipe ReadFromMergeTree::readFromPool(
    RangesInDataParts parts_with_range,
    Names required_columns,
    size_t max_streams,
    size_t min_marks_for_concurrent_read,
    bool use_uncompressed_cache)
{
    Pipes pipes;
    size_t sum_marks = parts_with_range.getMarksCountAllParts();
    size_t total_rows = parts_with_range.getRowsCountAllParts();

    if (query_info.limit > 0 && query_info.limit < total_rows)
        total_rows = query_info.limit;

    const auto & settings = context->getSettingsRef();

    /// round min_marks_to_read up to nearest multiple of block_size expressed in marks
    /// If granularity is adaptive it doesn't make sense
    /// Maybe it will make sense to add settings `max_block_size_bytes`
    if (max_block_size && !data.canUseAdaptiveGranularity())
    {
        size_t fixed_index_granularity = data.getSettings()->index_granularity;
        min_marks_for_concurrent_read = (min_marks_for_concurrent_read * fixed_index_granularity + max_block_size - 1)
            / max_block_size * max_block_size / fixed_index_granularity;
    }

<<<<<<< HEAD
    auto pool = std::make_shared<MergeTreeReadPool>(
        max_streams,
        sum_marks,
        min_marks_for_concurrent_read,
        std::move(parts_with_range),
        storage_snapshot,
        prewhere_info,
        actions_settings,
        reader_settings,
        required_columns,
        virt_column_names,
        backoff_settings,
        settings.preferred_block_size_bytes,
        false);
=======
     bool all_parts_are_remote = true;
     bool all_parts_are_local = true;
     for (const auto & part : parts_with_range)
     {
         const bool is_remote = part.data_part->isStoredOnRemoteDisk();
         all_parts_are_local &= !is_remote;
         all_parts_are_remote &= is_remote;
     }

     MergeTreeReadPoolPtr pool;

     if ((all_parts_are_remote
          && settings.allow_prefetched_read_pool_for_remote_filesystem
          && MergeTreePrefetchedReadPool::checkReadMethodAllowed(reader_settings.read_settings.remote_fs_method))
         || (!all_parts_are_local
             && settings.allow_prefetched_read_pool_for_local_filesystem
             && MergeTreePrefetchedReadPool::checkReadMethodAllowed(reader_settings.read_settings.remote_fs_method)))
     {
         pool = std::make_shared<MergeTreePrefetchedReadPool>(
             max_streams,
             sum_marks,
             min_marks_for_concurrent_read,
             std::move(parts_with_range),
             storage_snapshot,
             prewhere_info,
             required_columns,
             virt_column_names,
             settings.preferred_block_size_bytes,
             reader_settings,
             context,
             use_uncompressed_cache,
             all_parts_are_remote,
             *data.getSettings());
     }
     else
     {
         pool = std::make_shared<MergeTreeReadPool>(
             max_streams,
             sum_marks,
             min_marks_for_concurrent_read,
             std::move(parts_with_range),
             storage_snapshot,
             prewhere_info,
             required_columns,
             virt_column_names,
             context,
             false);
     }
>>>>>>> a9b4f2ef

    auto * logger = &Poco::Logger::get(data.getLogName() + " (SelectExecutor)");
    LOG_DEBUG(logger, "Reading approx. {} rows with {} streams", total_rows, max_streams);

    for (size_t i = 0; i < max_streams; ++i)
    {
        auto algorithm = std::make_unique<MergeTreeThreadSelectAlgorithm>(
            i, pool, min_marks_for_concurrent_read, max_block_size,
            settings.preferred_block_size_bytes, settings.preferred_max_column_in_block_size_bytes,
            data, storage_snapshot, use_uncompressed_cache,
            prewhere_info, actions_settings, reader_settings, virt_column_names);

        auto source = std::make_shared<MergeTreeSource>(std::move(algorithm));

        if (i == 0)
            source->addTotalRowsApprox(total_rows);

        pipes.emplace_back(std::move(source));
    }

    auto pipe = Pipe::unitePipes(std::move(pipes));
    if (output_streams_limit && output_streams_limit < pipe.numOutputPorts())
        pipe.resize(output_streams_limit);
    return pipe;
}

template<typename Algorithm>
ProcessorPtr ReadFromMergeTree::createSource(
    const RangesInDataPart & part,
    const Names & required_columns,
    bool use_uncompressed_cache,
    bool has_limit_below_one_block,
    MergeTreeInOrderReadPoolParallelReplicasPtr pool)
{
    auto total_rows = part.getRowsCount();
    if (query_info.limit > 0 && query_info.limit < total_rows)
        total_rows = query_info.limit;

    /// Actually it means that parallel reading from replicas enabled
    /// and we have to collaborate with initiator.
    /// In this case we won't set approximate rows, because it will be accounted multiple times.
    /// Also do not count amount of read rows if we read in order of sorting key,
    /// because we don't know actual amount of read rows in case when limit is set.
    bool set_rows_approx = !is_parallel_reading_from_replicas && !reader_settings.read_in_order;

    auto algorithm = std::make_unique<Algorithm>(
            data, storage_snapshot, part.data_part, max_block_size, preferred_block_size_bytes,
            preferred_max_column_in_block_size_bytes, required_columns, part.ranges, use_uncompressed_cache, prewhere_info,
            actions_settings, reader_settings, pool, virt_column_names, part.part_index_in_query, has_limit_below_one_block);

    auto source = std::make_shared<MergeTreeSource>(std::move(algorithm));

    if (set_rows_approx)
        source->addTotalRowsApprox(total_rows);

    return source;
}

Pipe ReadFromMergeTree::readInOrder(
    RangesInDataParts parts_with_range,
    Names required_columns,
    ReadType read_type,
    bool use_uncompressed_cache,
    UInt64 limit,
    MergeTreeInOrderReadPoolParallelReplicasPtr pool)
{
    Pipes pipes;
    /// For reading in order it makes sense to read only
    /// one range per task to reduce number of read rows.
    bool has_limit_below_one_block = read_type != ReadType::Default && limit && limit < max_block_size;

    for (const auto & part : parts_with_range)
    {
        auto source = read_type == ReadType::InReverseOrder
                    ? createSource<MergeTreeReverseSelectAlgorithm>(part, required_columns, use_uncompressed_cache, has_limit_below_one_block, pool)
                    : createSource<MergeTreeInOrderSelectAlgorithm>(part, required_columns, use_uncompressed_cache, has_limit_below_one_block, pool);

        pipes.emplace_back(std::move(source));
    }

    auto pipe = Pipe::unitePipes(std::move(pipes));

    if (read_type == ReadType::InReverseOrder)
    {
        pipe.addSimpleTransform([&](const Block & header)
        {
            return std::make_shared<ReverseTransform>(header);
        });
    }

    return pipe;
}

Pipe ReadFromMergeTree::read(
    RangesInDataParts parts_with_range, Names required_columns, ReadType read_type,
    size_t max_streams, size_t min_marks_for_concurrent_read, bool use_uncompressed_cache)
{
    if (read_type == ReadType::ParallelReplicas)
        return readFromPoolParallelReplicas(parts_with_range, required_columns, max_streams, min_marks_for_concurrent_read, use_uncompressed_cache);

    if (read_type == ReadType::Default && max_streams > 1)
        return readFromPool(parts_with_range, required_columns, max_streams,
                            min_marks_for_concurrent_read, use_uncompressed_cache);

    auto pipe = readInOrder(parts_with_range, required_columns, read_type, use_uncompressed_cache, /*limit  */0, /*pool*/nullptr);

    /// Use ConcatProcessor to concat sources together.
    /// It is needed to read in parts order (and so in PK order) if single thread is used.
    if (read_type == ReadType::Default && pipe.numOutputPorts() > 1)
        pipe.addTransform(std::make_shared<ConcatProcessor>(pipe.getHeader(), pipe.numOutputPorts()));

    return pipe;
}

namespace
{

struct PartRangesReadInfo
{
    std::vector<size_t> sum_marks_in_parts;

    size_t sum_marks = 0;
    size_t total_rows = 0;
    size_t adaptive_parts = 0;
    size_t index_granularity_bytes = 0;
    size_t max_marks_to_use_cache = 0;
    size_t min_marks_for_concurrent_read = 0;

    bool use_uncompressed_cache = false;

    PartRangesReadInfo(
        const RangesInDataParts & parts,
        const Settings & settings,
        const MergeTreeSettings & data_settings)
    {
        /// Count marks for each part.
        sum_marks_in_parts.resize(parts.size());

        for (size_t i = 0; i < parts.size(); ++i)
        {
            total_rows += parts[i].getRowsCount();
            sum_marks_in_parts[i] = parts[i].getMarksCount();
            sum_marks += sum_marks_in_parts[i];

            if (parts[i].data_part->index_granularity_info.mark_type.adaptive)
                ++adaptive_parts;
        }

        if (adaptive_parts > parts.size() / 2)
            index_granularity_bytes = data_settings.index_granularity_bytes;

        max_marks_to_use_cache = MergeTreeDataSelectExecutor::roundRowsOrBytesToMarks(
            settings.merge_tree_max_rows_to_use_cache,
            settings.merge_tree_max_bytes_to_use_cache,
            data_settings.index_granularity,
            index_granularity_bytes);

        auto all_parts_on_remote_disk = checkAllPartsOnRemoteFS(parts);

        size_t min_rows_for_concurrent_read;
        size_t min_bytes_for_concurrent_read;
        if (all_parts_on_remote_disk)
        {
            min_rows_for_concurrent_read = settings.merge_tree_min_rows_for_concurrent_read_for_remote_filesystem;
            min_bytes_for_concurrent_read = settings.merge_tree_min_bytes_for_concurrent_read_for_remote_filesystem;
        }
        else
        {
            min_rows_for_concurrent_read = settings.merge_tree_min_rows_for_concurrent_read;
            min_bytes_for_concurrent_read = settings.merge_tree_min_bytes_for_concurrent_read;
        }

        min_marks_for_concurrent_read = MergeTreeDataSelectExecutor::minMarksForConcurrentRead(
            min_rows_for_concurrent_read, min_bytes_for_concurrent_read,
            data_settings.index_granularity, index_granularity_bytes, sum_marks);

        use_uncompressed_cache = settings.use_uncompressed_cache;
        if (sum_marks > max_marks_to_use_cache)
            use_uncompressed_cache = false;
    }
};

}

Pipe ReadFromMergeTree::spreadMarkRangesAmongStreams(
    RangesInDataParts && parts_with_ranges,
    const Names & column_names)
{
    const auto & settings = context->getSettingsRef();
    const auto data_settings = data.getSettings();

    LOG_TRACE(log, "Spreading mark ranges among streams (default reading)");

    PartRangesReadInfo info(parts_with_ranges, settings, *data_settings);

    if (0 == info.sum_marks)
        return {};

    size_t num_streams = requested_num_streams;
    if (num_streams > 1)
    {
        /// Reduce the number of num_streams if the data is small.
        if (info.sum_marks < num_streams * info.min_marks_for_concurrent_read && parts_with_ranges.size() < num_streams)
            num_streams = std::max((info.sum_marks + info.min_marks_for_concurrent_read - 1) / info.min_marks_for_concurrent_read, parts_with_ranges.size());
    }

    auto read_type = is_parallel_reading_from_replicas ? ReadType::ParallelReplicas : ReadType::Default;

    return read(std::move(parts_with_ranges), column_names, read_type,
                num_streams, info.min_marks_for_concurrent_read, info.use_uncompressed_cache);
}

static ActionsDAGPtr createProjection(const Block & header)
{
    auto projection = std::make_shared<ActionsDAG>(header.getNamesAndTypesList());
    projection->removeUnusedActions(header.getNames());
    projection->projectInput();
    return projection;
}

Pipe ReadFromMergeTree::spreadMarkRangesAmongStreamsWithOrder(
    RangesInDataParts && parts_with_ranges,
    const Names & column_names,
    ActionsDAGPtr & out_projection,
    const InputOrderInfoPtr & input_order_info)
{
    const auto & settings = context->getSettingsRef();
    const auto data_settings = data.getSettings();

    LOG_TRACE(log, "Spreading ranges among streams with order");

    PartRangesReadInfo info(parts_with_ranges, settings, *data_settings);

    Pipes res;

    if (info.sum_marks == 0)
        return {};

    /// PREWHERE actions can remove some input columns (which are needed only for prewhere condition).
    /// In case of read-in-order, PREWHERE is executed before sorting. But removed columns could be needed for sorting key.
    /// To fix this, we prohibit removing any input in prewhere actions. Instead, projection actions will be added after sorting.
    /// See 02354_read_in_order_prewhere.sql as an example.
    bool have_input_columns_removed_after_prewhere = false;
    if (prewhere_info && prewhere_info->prewhere_actions)
    {
        auto & outputs = prewhere_info->prewhere_actions->getOutputs();
        std::unordered_set<const ActionsDAG::Node *> outputs_set(outputs.begin(), outputs.end());
        for (const auto * input :  prewhere_info->prewhere_actions->getInputs())
        {
            if (!outputs_set.contains(input))
            {
                outputs.push_back(input);
                have_input_columns_removed_after_prewhere = true;
            }
        }
    }

    /// Let's split ranges to avoid reading much data.
    auto split_ranges = [rows_granularity = data_settings->index_granularity, max_block_size = max_block_size]
        (const auto & ranges, int direction)
    {
        MarkRanges new_ranges;
        const size_t max_marks_in_range = (max_block_size + rows_granularity - 1) / rows_granularity;
        size_t marks_in_range = 1;

        if (direction == 1)
        {
            /// Split first few ranges to avoid reading much data.
            bool split = false;
            for (auto range : ranges)
            {
                while (!split && range.begin + marks_in_range < range.end)
                {
                    new_ranges.emplace_back(range.begin, range.begin + marks_in_range);
                    range.begin += marks_in_range;
                    marks_in_range *= 2;

                    if (marks_in_range > max_marks_in_range)
                        split = true;
                }
                new_ranges.emplace_back(range.begin, range.end);
            }
        }
        else
        {
            /// Split all ranges to avoid reading much data, because we have to
            ///  store whole range in memory to reverse it.
            for (auto it = ranges.rbegin(); it != ranges.rend(); ++it)
            {
                auto range = *it;
                while (range.begin + marks_in_range < range.end)
                {
                    new_ranges.emplace_front(range.end - marks_in_range, range.end);
                    range.end -= marks_in_range;
                    marks_in_range = std::min(marks_in_range * 2, max_marks_in_range);
                }
                new_ranges.emplace_front(range.begin, range.end);
            }
        }

        return new_ranges;
    };

    const size_t min_marks_per_stream = (info.sum_marks - 1) / requested_num_streams + 1;
    bool need_preliminary_merge = (parts_with_ranges.size() > settings.read_in_order_two_level_merge_threshold);

    std::vector<RangesInDataParts> splitted_parts_and_ranges;
    splitted_parts_and_ranges.reserve(requested_num_streams);

    const auto read_type = input_order_info->direction == 1
                       ? ReadFromMergeTree::ReadType::InOrder
                       : ReadFromMergeTree::ReadType::InReverseOrder;

    MergeTreeInOrderReadPoolParallelReplicasPtr pool;

    if (is_parallel_reading_from_replicas)
    {
        const auto & client_info = context->getClientInfo();
        auto extension = ParallelReadingExtension
        {
            .all_callback = all_ranges_callback.value(),
            .callback = read_task_callback.value(),
            .count_participating_replicas = client_info.count_participating_replicas,
            .number_of_current_replica = client_info.number_of_current_replica,
            .colums_to_read = column_names
        };

        /// We have a special logic for local replica. It has to read less data, because in some cases it should
        /// merge states of aggregate functions or do some other important stuff other than reading from Disk.
        auto is_local_replica = context->getClientInfo().interface == ClientInfo::Interface::LOCAL;
        auto min_marks_for_concurrent_read = info.min_marks_for_concurrent_read;
        if (!is_local_replica)
            min_marks_for_concurrent_read = static_cast<size_t>(min_marks_for_concurrent_read * settings.parallel_replicas_single_task_marks_count_multiplier);

        pool = std::make_shared<MergeTreeInOrderReadPoolParallelReplicas>(
            parts_with_ranges,
            extension,
            read_type == ReadFromMergeTree::ReadType::InOrder ? CoordinationMode::WithOrder : CoordinationMode::ReverseOrder,
            min_marks_for_concurrent_read);
    }


    for (size_t i = 0; i < requested_num_streams && !parts_with_ranges.empty(); ++i)
    {
        size_t need_marks = min_marks_per_stream;
        RangesInDataParts new_parts;

        /// Loop over parts.
        /// We will iteratively take part or some subrange of a part from the back
        ///  and assign a stream to read from it.
        while (need_marks > 0 && !parts_with_ranges.empty())
        {
            RangesInDataPart part = parts_with_ranges.back();
            parts_with_ranges.pop_back();
            size_t & marks_in_part = info.sum_marks_in_parts.back();

            /// We will not take too few rows from a part.
            if (marks_in_part >= info.min_marks_for_concurrent_read &&
                need_marks < info.min_marks_for_concurrent_read)
                need_marks = info.min_marks_for_concurrent_read;

            /// Do not leave too few rows in the part.
            if (marks_in_part > need_marks &&
                marks_in_part - need_marks < info.min_marks_for_concurrent_read)
                need_marks = marks_in_part;

            MarkRanges ranges_to_get_from_part;

            /// We take full part if it contains enough marks or
            /// if we know limit and part contains less than 'limit' rows.
            bool take_full_part = marks_in_part <= need_marks
                || (input_order_info->limit && input_order_info->limit < part.getRowsCount());

            /// We take the whole part if it is small enough.
            if (take_full_part)
            {
                ranges_to_get_from_part = part.ranges;

                need_marks -= marks_in_part;
                info.sum_marks_in_parts.pop_back();
            }
            else
            {
                /// Loop through ranges in part. Take enough ranges to cover "need_marks".
                while (need_marks > 0)
                {
                    if (part.ranges.empty())
                        throw Exception(ErrorCodes::LOGICAL_ERROR, "Unexpected end of ranges while spreading marks among streams");

                    MarkRange & range = part.ranges.front();

                    const size_t marks_in_range = range.end - range.begin;
                    const size_t marks_to_get_from_range = std::min(marks_in_range, need_marks);

                    ranges_to_get_from_part.emplace_back(range.begin, range.begin + marks_to_get_from_range);
                    range.begin += marks_to_get_from_range;
                    marks_in_part -= marks_to_get_from_range;
                    need_marks -= marks_to_get_from_range;
                    if (range.begin == range.end)
                        part.ranges.pop_front();
                }
                parts_with_ranges.emplace_back(part);
            }

            ranges_to_get_from_part = split_ranges(ranges_to_get_from_part, input_order_info->direction);
            new_parts.emplace_back(part.data_part, part.part_index_in_query, std::move(ranges_to_get_from_part));
        }

        splitted_parts_and_ranges.emplace_back(std::move(new_parts));
    }

    Pipes pipes;
    for (auto & item : splitted_parts_and_ranges)
    {
        pipes.emplace_back(readInOrder(std::move(item), column_names, read_type,
                                        info.use_uncompressed_cache, input_order_info->limit, pool));
    }

    Block pipe_header;
    if (!pipes.empty())
        pipe_header = pipes.front().getHeader();

    if (need_preliminary_merge)
    {
        size_t prefix_size = input_order_info->used_prefix_of_sorting_key_size;
        auto order_key_prefix_ast = metadata_for_reading->getSortingKey().expression_list_ast->clone();
        order_key_prefix_ast->children.resize(prefix_size);

        auto syntax_result = TreeRewriter(context).analyze(order_key_prefix_ast, metadata_for_reading->getColumns().getAllPhysical());
        auto sorting_key_prefix_expr = ExpressionAnalyzer(order_key_prefix_ast, syntax_result, context).getActionsDAG(false);
        const auto & sorting_columns = metadata_for_reading->getSortingKey().column_names;

        SortDescription sort_description;
        sort_description.compile_sort_description = settings.compile_sort_description;
        sort_description.min_count_to_compile_sort_description = settings.min_count_to_compile_sort_description;

        for (size_t j = 0; j < prefix_size; ++j)
            sort_description.emplace_back(sorting_columns[j], input_order_info->direction);

        auto sorting_key_expr = std::make_shared<ExpressionActions>(sorting_key_prefix_expr);

        for (auto & pipe : pipes)
        {
            pipe.addSimpleTransform([sorting_key_expr](const Block & header)
            {
                return std::make_shared<ExpressionTransform>(header, sorting_key_expr);
            });

            if (pipe.numOutputPorts() > 1)
            {
                auto transform = std::make_shared<MergingSortedTransform>(
                        pipe.getHeader(),
                        pipe.numOutputPorts(),
                        sort_description,
                        max_block_size,
                        SortingQueueStrategy::Batch);

                pipe.addTransform(std::move(transform));
            }
        }
    }

    if (!pipes.empty() && (need_preliminary_merge || have_input_columns_removed_after_prewhere))
        /// Drop temporary columns, added by 'sorting_key_prefix_expr'
        out_projection = createProjection(pipe_header);

    return Pipe::unitePipes(std::move(pipes));
}

static void addMergingFinal(
    Pipe & pipe,
    const SortDescription & sort_description,
    MergeTreeData::MergingParams merging_params,
    Names partition_key_columns,
    size_t max_block_size)
{
    const auto & header = pipe.getHeader();
    size_t num_outputs = pipe.numOutputPorts();

    auto now = time(nullptr);

    auto get_merging_processor = [&]() -> MergingTransformPtr
    {
        switch (merging_params.mode)
        {
            case MergeTreeData::MergingParams::Ordinary:
                return std::make_shared<MergingSortedTransform>(header, num_outputs,
                            sort_description, max_block_size, SortingQueueStrategy::Batch);

            case MergeTreeData::MergingParams::Collapsing:
                return std::make_shared<CollapsingSortedTransform>(header, num_outputs,
                            sort_description, merging_params.sign_column, true, max_block_size);

            case MergeTreeData::MergingParams::Summing:
                return std::make_shared<SummingSortedTransform>(header, num_outputs,
                            sort_description, merging_params.columns_to_sum, partition_key_columns, max_block_size);

            case MergeTreeData::MergingParams::Aggregating:
                return std::make_shared<AggregatingSortedTransform>(header, num_outputs,
                            sort_description, max_block_size);

            case MergeTreeData::MergingParams::Replacing:
                return std::make_shared<ReplacingSortedTransform>(header, num_outputs,
                            sort_description, merging_params.version_column, max_block_size);

            case MergeTreeData::MergingParams::VersionedCollapsing:
                return std::make_shared<VersionedCollapsingTransform>(header, num_outputs,
                            sort_description, merging_params.sign_column, max_block_size);

            case MergeTreeData::MergingParams::Graphite:
                return std::make_shared<GraphiteRollupSortedTransform>(header, num_outputs,
                            sort_description, max_block_size, merging_params.graphite_params, now);
        }

        UNREACHABLE();
    };

    pipe.addTransform(get_merging_processor());
}


Pipe ReadFromMergeTree::spreadMarkRangesAmongStreamsFinal(
    RangesInDataParts && parts_with_ranges,
    const Names & column_names,
    ActionsDAGPtr & out_projection)
{
    const auto & settings = context->getSettingsRef();
    const auto data_settings = data.getSettings();

    PartRangesReadInfo info(parts_with_ranges, settings, *data_settings);

    size_t num_streams = requested_num_streams;
    if (num_streams > settings.max_final_threads)
        num_streams = settings.max_final_threads;

    /// If setting do_not_merge_across_partitions_select_final is true than we won't merge parts from different partitions.
    /// We have all parts in parts vector, where parts with same partition are nearby.
    /// So we will store iterators pointed to the beginning of each partition range (and parts.end()),
    /// then we will create a pipe for each partition that will run selecting processor and merging processor
    /// for the parts with this partition. In the end we will unite all the pipes.
    std::vector<RangesInDataParts::iterator> parts_to_merge_ranges;
    auto it = parts_with_ranges.begin();
    parts_to_merge_ranges.push_back(it);

    if (settings.do_not_merge_across_partitions_select_final)
    {
        while (it != parts_with_ranges.end())
        {
            it = std::find_if(
                it, parts_with_ranges.end(), [&it](auto & part) { return it->data_part->info.partition_id != part.data_part->info.partition_id; });
            parts_to_merge_ranges.push_back(it);
        }
        /// We divide threads for each partition equally. But we will create at least the number of partitions threads.
        /// (So, the total number of threads could be more than initial num_streams.
        num_streams /= (parts_to_merge_ranges.size() - 1);
    }
    else
    {
        /// If do_not_merge_across_partitions_select_final is false we just merge all the parts.
        parts_to_merge_ranges.push_back(parts_with_ranges.end());
    }

    Pipes partition_pipes;

    /// If do_not_merge_across_partitions_select_final is true and num_streams > 1
    /// we will store lonely parts with level > 0 to use parallel select on them.
    RangesInDataParts lonely_parts;
    size_t sum_marks_in_lonely_parts = 0;

    for (size_t range_index = 0; range_index < parts_to_merge_ranges.size() - 1; ++range_index)
    {
        Pipes pipes;
        {
            RangesInDataParts new_parts;

            /// If do_not_merge_across_partitions_select_final is true and there is only one part in partition
            /// with level > 0 then we won't postprocess this part and if num_streams > 1 we
            /// can use parallel select on such parts. We save such parts in one vector and then use
            /// MergeTreeReadPool and MergeTreeThreadSelectProcessor for parallel select.
            if (num_streams > 1 && settings.do_not_merge_across_partitions_select_final &&
                std::distance(parts_to_merge_ranges[range_index], parts_to_merge_ranges[range_index + 1]) == 1 &&
                parts_to_merge_ranges[range_index]->data_part->info.level > 0)
            {
                sum_marks_in_lonely_parts += parts_to_merge_ranges[range_index]->getMarksCount();
                lonely_parts.push_back(std::move(*parts_to_merge_ranges[range_index]));
                continue;
            }
            else
            {
                for (auto part_it = parts_to_merge_ranges[range_index]; part_it != parts_to_merge_ranges[range_index + 1]; ++part_it)
                {
                    new_parts.emplace_back(part_it->data_part, part_it->part_index_in_query, part_it->ranges);
                }
            }

            if (new_parts.empty())
                continue;

            if (num_streams > 1 && metadata_for_reading->hasPrimaryKey())
            {
                // Let's split parts into layers to ensure data parallelism of FINAL.
                auto reading_step_getter = [this, &column_names, &info](auto parts)
                {
                    return this->read(
                        std::move(parts),
                        column_names,
                        ReadFromMergeTree::ReadType::InOrder,
                        1 /* num_streams */,
                        0 /* min_marks_for_concurrent_read */,
                        info.use_uncompressed_cache);
                };
                pipes = buildPipesForReadingByPKRanges(
                    metadata_for_reading->getPrimaryKey(), std::move(new_parts), num_streams, context, std::move(reading_step_getter));
            }
            else
            {
                pipes.emplace_back(read(
                    std::move(new_parts), column_names, ReadFromMergeTree::ReadType::InOrder, num_streams, 0, info.use_uncompressed_cache));
            }

            /// Drop temporary columns, added by 'sorting_key_expr'
            if (!out_projection)
                out_projection = createProjection(pipes.front().getHeader());
        }

        auto sorting_expr = std::make_shared<ExpressionActions>(
            metadata_for_reading->getSortingKey().expression->getActionsDAG().clone());

        for (auto & pipe : pipes)
            pipe.addSimpleTransform([sorting_expr](const Block & header)
                                    { return std::make_shared<ExpressionTransform>(header, sorting_expr); });

        /// If do_not_merge_across_partitions_select_final is true and there is only one part in partition
        /// with level > 0 then we won't postprocess this part
        if (settings.do_not_merge_across_partitions_select_final &&
            std::distance(parts_to_merge_ranges[range_index], parts_to_merge_ranges[range_index + 1]) == 1 &&
            parts_to_merge_ranges[range_index]->data_part->info.level > 0)
        {
            partition_pipes.emplace_back(Pipe::unitePipes(std::move(pipes)));
            continue;
        }

        Names sort_columns = metadata_for_reading->getSortingKeyColumns();
        SortDescription sort_description;
        sort_description.compile_sort_description = settings.compile_sort_description;
        sort_description.min_count_to_compile_sort_description = settings.min_count_to_compile_sort_description;

        size_t sort_columns_size = sort_columns.size();
        sort_description.reserve(sort_columns_size);

        Names partition_key_columns = metadata_for_reading->getPartitionKey().column_names;

        for (size_t i = 0; i < sort_columns_size; ++i)
            sort_description.emplace_back(sort_columns[i], 1, 1);

        for (auto & pipe : pipes)
            addMergingFinal(
                pipe,
                sort_description,
                data.merging_params,
                partition_key_columns,
                max_block_size);

        partition_pipes.emplace_back(Pipe::unitePipes(std::move(pipes)));
    }

    if (!lonely_parts.empty())
    {
        size_t num_streams_for_lonely_parts = num_streams * lonely_parts.size();

        const size_t min_marks_for_concurrent_read = MergeTreeDataSelectExecutor::minMarksForConcurrentRead(
            settings.merge_tree_min_rows_for_concurrent_read,
            settings.merge_tree_min_bytes_for_concurrent_read,
            data_settings->index_granularity,
            info.index_granularity_bytes,
            sum_marks_in_lonely_parts);

        /// Reduce the number of num_streams_for_lonely_parts if the data is small.
        if (sum_marks_in_lonely_parts < num_streams_for_lonely_parts * min_marks_for_concurrent_read && lonely_parts.size() < num_streams_for_lonely_parts)
            num_streams_for_lonely_parts = std::max((sum_marks_in_lonely_parts + min_marks_for_concurrent_read - 1) / min_marks_for_concurrent_read, lonely_parts.size());

        auto pipe = read(std::move(lonely_parts), column_names, ReadFromMergeTree::ReadType::Default,
                num_streams_for_lonely_parts, min_marks_for_concurrent_read, info.use_uncompressed_cache);

        /// Drop temporary columns, added by 'sorting_key_expr'
        if (!out_projection)
            out_projection = createProjection(pipe.getHeader());

        auto sorting_expr = std::make_shared<ExpressionActions>(
            metadata_for_reading->getSortingKey().expression->getActionsDAG().clone());

        pipe.addSimpleTransform([sorting_expr](const Block & header)
        {
            return std::make_shared<ExpressionTransform>(header, sorting_expr);
        });

        partition_pipes.emplace_back(std::move(pipe));
    }

    return Pipe::unitePipes(std::move(partition_pipes));
}

MergeTreeDataSelectAnalysisResultPtr ReadFromMergeTree::selectRangesToRead(MergeTreeData::DataPartsVector parts) const
{
    return selectRangesToRead(
        std::move(parts),
        prewhere_info,
        added_filter_nodes,
        storage_snapshot->metadata,
        storage_snapshot->getMetadataForQuery(),
        query_info,
        context,
        requested_num_streams,
        max_block_numbers_to_read,
        data,
        real_column_names,
        sample_factor_column_queried,
        log);
}

MergeTreeDataSelectAnalysisResultPtr ReadFromMergeTree::selectRangesToRead(
    MergeTreeData::DataPartsVector parts,
    const PrewhereInfoPtr & prewhere_info,
    const ActionDAGNodes & added_filter_nodes,
    const StorageMetadataPtr & metadata_snapshot_base,
    const StorageMetadataPtr & metadata_snapshot,
    const SelectQueryInfo & query_info,
    ContextPtr context,
    size_t num_streams,
    std::shared_ptr<PartitionIdToMaxBlock> max_block_numbers_to_read,
    const MergeTreeData & data,
    const Names & real_column_names,
    bool sample_factor_column_queried,
    Poco::Logger * log)
{
    const auto & settings = context->getSettingsRef();
    if (settings.allow_experimental_analyzer || settings.query_plan_optimize_primary_key)
    {
        ActionsDAG::NodeRawConstPtrs nodes;

        if (prewhere_info)
        {
            {
                const auto & node = prewhere_info->prewhere_actions->findInOutputs(prewhere_info->prewhere_column_name);
                nodes.push_back(&node);
            }

            if (prewhere_info->row_level_filter)
            {
                const auto & node = prewhere_info->row_level_filter->findInOutputs(prewhere_info->row_level_column_name);
                nodes.push_back(&node);
            }
        }

        for (const auto & node : added_filter_nodes.nodes)
            nodes.push_back(node);

        std::unordered_map<std::string, ColumnWithTypeAndName> node_name_to_input_node_column;

        if (settings.allow_experimental_analyzer)
        {
            const auto & table_expression_data = query_info.planner_context->getTableExpressionDataOrThrow(query_info.table_expression);
            for (const auto & [column_identifier, column_name] : table_expression_data.getColumnIdentifierToColumnName())
            {
                const auto & column = table_expression_data.getColumnOrThrow(column_name);
                node_name_to_input_node_column.emplace(column_identifier, ColumnWithTypeAndName(column.type, column_name));
            }
        }

        auto updated_query_info_with_filter_dag = query_info;
        updated_query_info_with_filter_dag.filter_actions_dag = ActionsDAG::buildFilterActionsDAG(nodes, node_name_to_input_node_column, context);

        return selectRangesToReadImpl(
            parts,
            metadata_snapshot_base,
            metadata_snapshot,
            updated_query_info_with_filter_dag,
            context,
            num_streams,
            max_block_numbers_to_read,
            data,
            real_column_names,
            sample_factor_column_queried,
            log);
    }

    return selectRangesToReadImpl(
        parts,
        metadata_snapshot_base,
        metadata_snapshot,
        query_info,
        context,
        num_streams,
        max_block_numbers_to_read,
        data,
        real_column_names,
        sample_factor_column_queried,
        log);
}

MergeTreeDataSelectAnalysisResultPtr ReadFromMergeTree::selectRangesToReadImpl(
    MergeTreeData::DataPartsVector parts,
    const StorageMetadataPtr & metadata_snapshot_base,
    const StorageMetadataPtr & metadata_snapshot,
    const SelectQueryInfo & query_info,
    ContextPtr context,
    size_t num_streams,
    std::shared_ptr<PartitionIdToMaxBlock> max_block_numbers_to_read,
    const MergeTreeData & data,
    const Names & real_column_names,
    bool sample_factor_column_queried,
    Poco::Logger * log)
{
    AnalysisResult result;
    const auto & settings = context->getSettingsRef();

    size_t total_parts = parts.size();

    /// TODO Support row_policy_filter and additional_filters
    auto part_values = MergeTreeDataSelectExecutor::filterPartsByVirtualColumns(data, parts, query_info.query, context);
    if (part_values && part_values->empty())
        return std::make_shared<MergeTreeDataSelectAnalysisResult>(MergeTreeDataSelectAnalysisResult{.result = std::move(result)});

    result.column_names_to_read = real_column_names;

    /// If there are only virtual columns in the query, you must request at least one non-virtual one.
    if (result.column_names_to_read.empty())
    {
        NamesAndTypesList available_real_columns = metadata_snapshot->getColumns().getAllPhysical();
        result.column_names_to_read.push_back(ExpressionActions::getSmallestColumn(available_real_columns).name);
    }

    // storage_snapshot->check(result.column_names_to_read);

    // Build and check if primary key is used when necessary
    const auto & primary_key = metadata_snapshot->getPrimaryKey();
    const Names & primary_key_column_names = primary_key.column_names;
    std::optional<KeyCondition> key_condition;

    if (settings.query_plan_optimize_primary_key)
    {
        NameSet array_join_name_set;
        if (query_info.syntax_analyzer_result)
            array_join_name_set = query_info.syntax_analyzer_result->getArrayJoinSourceNameSet();

        key_condition.emplace(query_info.filter_actions_dag,
            context,
            primary_key_column_names,
            primary_key.expression,
            array_join_name_set);
    }
    else
    {
        key_condition.emplace(query_info, context, primary_key_column_names, primary_key.expression);
    }

    if (settings.force_primary_key && key_condition->alwaysUnknownOrTrue())
    {
        return std::make_shared<MergeTreeDataSelectAnalysisResult>(MergeTreeDataSelectAnalysisResult{
            .result = std::make_exception_ptr(Exception(
                ErrorCodes::INDEX_NOT_USED,
                "Primary key ({}) is not used and setting 'force_primary_key' is set",
                fmt::join(primary_key_column_names, ", ")))});
    }
    LOG_DEBUG(log, "Key condition: {}", key_condition->toString());

    if (key_condition->alwaysFalse())
        return std::make_shared<MergeTreeDataSelectAnalysisResult>(MergeTreeDataSelectAnalysisResult{.result = std::move(result)});

    size_t total_marks_pk = 0;
    size_t parts_before_pk = 0;
    try
    {
        MergeTreeDataSelectExecutor::filterPartsByPartition(
            parts,
            part_values,
            metadata_snapshot_base,
            data,
            query_info,
            context,
            max_block_numbers_to_read.get(),
            log,
            result.index_stats);

        result.sampling = MergeTreeDataSelectExecutor::getSampling(
            query_info,
            metadata_snapshot->getColumns().getAllPhysical(),
            parts,
            *key_condition,
            data,
            metadata_snapshot,
            context,
            sample_factor_column_queried,
            log);

        if (result.sampling.read_nothing)
            return std::make_shared<MergeTreeDataSelectAnalysisResult>(MergeTreeDataSelectAnalysisResult{.result = std::move(result)});

        for (const auto & part : parts)
            total_marks_pk += part->index_granularity.getMarksCountWithoutFinal();
        parts_before_pk = parts.size();

        auto reader_settings = getMergeTreeReaderSettings(context, query_info);

        bool use_skip_indexes = settings.use_skip_indexes;
        bool final = isFinal(query_info);

        if (final && !settings.use_skip_indexes_if_final)
            use_skip_indexes = false;

        result.parts_with_ranges = MergeTreeDataSelectExecutor::filterPartsByPrimaryKeyAndSkipIndexes(
            std::move(parts),
            metadata_snapshot,
            query_info,
            context,
            *key_condition,
            reader_settings,
            log,
            num_streams,
            result.index_stats,
            use_skip_indexes);
    }
    catch (...)
    {
        return std::make_shared<MergeTreeDataSelectAnalysisResult>(MergeTreeDataSelectAnalysisResult{.result = std::current_exception()});
    }

    size_t sum_marks_pk = total_marks_pk;
    for (const auto & stat : result.index_stats)
        if (stat.type == IndexType::PrimaryKey)
            sum_marks_pk = stat.num_granules_after;

    size_t sum_marks = 0;
    size_t sum_ranges = 0;
    size_t sum_rows = 0;

    for (const auto & part : result.parts_with_ranges)
    {
        sum_ranges += part.ranges.size();
        sum_marks += part.getMarksCount();
        sum_rows += part.getRowsCount();
    }

    result.total_parts = total_parts;
    result.parts_before_pk = parts_before_pk;
    result.selected_parts = result.parts_with_ranges.size();
    result.selected_ranges = sum_ranges;
    result.selected_marks = sum_marks;
    result.selected_marks_pk = sum_marks_pk;
    result.total_marks_pk = total_marks_pk;
    result.selected_rows = sum_rows;

    const auto & input_order_info = query_info.getInputOrderInfo();
    if (input_order_info)
        result.read_type = (input_order_info->direction > 0) ? ReadType::InOrder
                                                             : ReadType::InReverseOrder;

    return std::make_shared<MergeTreeDataSelectAnalysisResult>(MergeTreeDataSelectAnalysisResult{.result = std::move(result)});
}

bool ReadFromMergeTree::requestReadingInOrder(size_t prefix_size, int direction, size_t limit)
{
    /// if dirction is not set, use current one
    if (!direction)
        direction = getSortDirection();

    /// Disable read-in-order optimization for reverse order with final.
    /// Otherwise, it can lead to incorrect final behavior because the implementation may rely on the reading in direct order).
    if (direction != 1 && isFinal(query_info))
        return false;

    auto order_info = std::make_shared<InputOrderInfo>(SortDescription{}, prefix_size, direction, limit);
    if (query_info.projection)
        query_info.projection->input_order_info = order_info;
    else
        query_info.input_order_info = order_info;

    reader_settings.read_in_order = true;

    /// In case or read-in-order, don't create too many reading streams.
    /// Almost always we are reading from a single stream at a time because of merge sort.
    if (output_streams_limit)
        requested_num_streams = output_streams_limit;

    /// update sort info for output stream
    SortDescription sort_description;
    const Names & sorting_key_columns = storage_snapshot->getMetadataForQuery()->getSortingKeyColumns();
    const Block & header = output_stream->header;
    const int sort_direction = getSortDirection();
    for (const auto & column_name : sorting_key_columns)
    {
        if (std::find_if(header.begin(), header.end(), [&](ColumnWithTypeAndName const & col) { return col.name == column_name; })
            == header.end())
            break;
        sort_description.emplace_back(column_name, sort_direction);
    }
    if (!sort_description.empty())
    {
        const size_t used_prefix_of_sorting_key_size = order_info->used_prefix_of_sorting_key_size;
        if (sort_description.size() > used_prefix_of_sorting_key_size)
            sort_description.resize(used_prefix_of_sorting_key_size);
        output_stream->sort_description = std::move(sort_description);
        output_stream->sort_scope = DataStream::SortScope::Stream;
    }

    return true;
}

ReadFromMergeTree::AnalysisResult ReadFromMergeTree::getAnalysisResult() const
{
    auto result_ptr = analyzed_result_ptr ? analyzed_result_ptr : selectRangesToRead(prepared_parts);
    if (std::holds_alternative<std::exception_ptr>(result_ptr->result))
        std::rethrow_exception(std::get<std::exception_ptr>(result_ptr->result));

    return std::get<ReadFromMergeTree::AnalysisResult>(result_ptr->result);
}

void ReadFromMergeTree::initializePipeline(QueryPipelineBuilder & pipeline, const BuildQueryPipelineSettings &)
{
    auto result = getAnalysisResult();
    LOG_DEBUG(
        log,
        "Selected {}/{} parts by partition key, {} parts by primary key, {}/{} marks by primary key, {} marks to read from {} ranges",
        result.parts_before_pk,
        result.total_parts,
        result.selected_parts,
        result.selected_marks_pk,
        result.total_marks_pk,
        result.selected_marks,
        result.selected_ranges);

    ProfileEvents::increment(ProfileEvents::SelectedParts, result.selected_parts);
    ProfileEvents::increment(ProfileEvents::SelectedRanges, result.selected_ranges);
    ProfileEvents::increment(ProfileEvents::SelectedMarks, result.selected_marks);

    auto query_id_holder = MergeTreeDataSelectExecutor::checkLimits(data, result, context);

    if (result.parts_with_ranges.empty())
    {
        pipeline.init(Pipe(std::make_shared<NullSource>(getOutputStream().header)));
        return;
    }

    selected_marks = result.selected_marks;
    selected_rows = result.selected_rows;
    selected_parts = result.selected_parts;
    /// Projection, that needed to drop columns, which have appeared by execution
    /// of some extra expressions, and to allow execute the same expressions later.
    /// NOTE: It may lead to double computation of expressions.
    ActionsDAGPtr result_projection;

    Names column_names_to_read = std::move(result.column_names_to_read);
    bool final = isFinal(query_info);

    if (!final && result.sampling.use_sampling)
    {
        /// Add columns needed for `sample_by_ast` to `column_names_to_read`.
        /// Skip this if final was used, because such columns were already added from PK.
        std::vector<String> add_columns = result.sampling.filter_expression->getRequiredColumns().getNames();
        column_names_to_read.insert(column_names_to_read.end(), add_columns.begin(), add_columns.end());
        ::sort(column_names_to_read.begin(), column_names_to_read.end());
        column_names_to_read.erase(std::unique(column_names_to_read.begin(), column_names_to_read.end()),
                                   column_names_to_read.end());
    }

    Pipe pipe;

    const auto & input_order_info = query_info.getInputOrderInfo();

    /// Construct a proper coordinator
    if (input_order_info && is_parallel_reading_from_replicas && context->getClientInfo().interface == ClientInfo::Interface::LOCAL)
    {
        assert(context->parallel_reading_coordinator);
        auto mode = input_order_info->direction == 1 ? CoordinationMode::WithOrder : CoordinationMode::ReverseOrder;
        context->parallel_reading_coordinator->setMode(mode);
    }

    if (final && is_parallel_reading_from_replicas)
        throw Exception(ErrorCodes::LOGICAL_ERROR, "Final modifier is not supported with parallel replicas");

    if (final)
    {
        /// Add columns needed to calculate the sorting expression and the sign.
        std::vector<String> add_columns = metadata_for_reading->getColumnsRequiredForSortingKey();
        column_names_to_read.insert(column_names_to_read.end(), add_columns.begin(), add_columns.end());

        if (!data.merging_params.sign_column.empty())
            column_names_to_read.push_back(data.merging_params.sign_column);
        if (!data.merging_params.version_column.empty())
            column_names_to_read.push_back(data.merging_params.version_column);

        ::sort(column_names_to_read.begin(), column_names_to_read.end());
        column_names_to_read.erase(std::unique(column_names_to_read.begin(), column_names_to_read.end()), column_names_to_read.end());

        pipe = spreadMarkRangesAmongStreamsFinal(
            std::move(result.parts_with_ranges),
            column_names_to_read,
            result_projection);
    }
    else if (input_order_info)
    {
        pipe = spreadMarkRangesAmongStreamsWithOrder(
            std::move(result.parts_with_ranges),
            column_names_to_read,
            result_projection,
            input_order_info);
    }
    else
    {
        pipe = spreadMarkRangesAmongStreams(
            std::move(result.parts_with_ranges),
            column_names_to_read);
    }

    for (const auto & processor : pipe.getProcessors())
        processor->setStorageLimits(query_info.storage_limits);

    if (pipe.empty())
    {
        pipeline.init(Pipe(std::make_shared<NullSource>(getOutputStream().header)));
        return;
    }

    if (result.sampling.use_sampling)
    {
        auto sampling_actions = std::make_shared<ExpressionActions>(result.sampling.filter_expression);
        pipe.addSimpleTransform([&](const Block & header)
        {
            return std::make_shared<FilterTransform>(
                header,
                sampling_actions,
                result.sampling.filter_function->getColumnName(),
                false);
        });
    }

    Block cur_header = pipe.getHeader();

    auto append_actions = [&result_projection](ActionsDAGPtr actions)
    {
        if (!result_projection)
            result_projection = std::move(actions);
        else
            result_projection = ActionsDAG::merge(std::move(*result_projection), std::move(*actions));
    };

    /// By the way, if a distributed query or query to a Merge table is made, then the `_sample_factor` column can have different values.
    if (sample_factor_column_queried)
    {
        ColumnWithTypeAndName column;
        column.name = "_sample_factor";
        column.type = std::make_shared<DataTypeFloat64>();
        column.column = column.type->createColumnConst(0, Field(result.sampling.used_sample_factor));

        auto adding_column = ActionsDAG::makeAddingColumnActions(std::move(column));
        append_actions(std::move(adding_column));
    }

    if (result_projection)
        cur_header = result_projection->updateHeader(cur_header);

    /// Extra columns may be returned (for example, if sampling is used).
    /// Convert pipe to step header structure.
    if (!isCompatibleHeader(cur_header, getOutputStream().header))
    {
        auto converting = ActionsDAG::makeConvertingActions(
            cur_header.getColumnsWithTypeAndName(),
            getOutputStream().header.getColumnsWithTypeAndName(),
            ActionsDAG::MatchColumnsMode::Name);

        append_actions(std::move(converting));
    }

    if (result_projection)
    {
        auto projection_actions = std::make_shared<ExpressionActions>(result_projection);
        pipe.addSimpleTransform([&](const Block & header)
        {
            return std::make_shared<ExpressionTransform>(header, projection_actions);
        });
    }

    for (const auto & processor : pipe.getProcessors())
        processors.emplace_back(processor);


    pipeline.init(std::move(pipe));
    // Attach QueryIdHolder if needed
    if (query_id_holder)
        pipeline.setQueryIdHolder(std::move(query_id_holder));
}

static const char * indexTypeToString(ReadFromMergeTree::IndexType type)
{
    switch (type)
    {
        case ReadFromMergeTree::IndexType::None:
            return "None";
        case ReadFromMergeTree::IndexType::MinMax:
            return "MinMax";
        case ReadFromMergeTree::IndexType::Partition:
            return "Partition";
        case ReadFromMergeTree::IndexType::PrimaryKey:
            return "PrimaryKey";
        case ReadFromMergeTree::IndexType::Skip:
            return "Skip";
    }

    UNREACHABLE();
}

static const char * readTypeToString(ReadFromMergeTree::ReadType type)
{
    switch (type)
    {
        case ReadFromMergeTree::ReadType::Default:
            return "Default";
        case ReadFromMergeTree::ReadType::InOrder:
            return "InOrder";
        case ReadFromMergeTree::ReadType::InReverseOrder:
            return "InReverseOrder";
        case ReadFromMergeTree::ReadType::ParallelReplicas:
            return "Parallel";
    }

    UNREACHABLE();
}

void ReadFromMergeTree::describeActions(FormatSettings & format_settings) const
{
    auto result = getAnalysisResult();
    std::string prefix(format_settings.offset, format_settings.indent_char);
    format_settings.out << prefix << "ReadType: " << readTypeToString(result.read_type) << '\n';

    if (!result.index_stats.empty())
    {
        format_settings.out << prefix << "Parts: " << result.index_stats.back().num_parts_after << '\n';
        format_settings.out << prefix << "Granules: " << result.index_stats.back().num_granules_after << '\n';
    }
}

void ReadFromMergeTree::describeActions(JSONBuilder::JSONMap & map) const
{
    auto result = getAnalysisResult();
    map.add("Read Type", readTypeToString(result.read_type));
    if (!result.index_stats.empty())
    {
        map.add("Parts", result.index_stats.back().num_parts_after);
        map.add("Granules", result.index_stats.back().num_granules_after);
    }
}

void ReadFromMergeTree::describeIndexes(FormatSettings & format_settings) const
{
    auto result = getAnalysisResult();
    const auto & index_stats = result.index_stats;

    std::string prefix(format_settings.offset, format_settings.indent_char);
    if (!index_stats.empty())
    {
        /// Do not print anything if no indexes is applied.
        if (index_stats.size() == 1 && index_stats.front().type == IndexType::None)
            return;

        std::string indent(format_settings.indent, format_settings.indent_char);
        format_settings.out << prefix << "Indexes:\n";

        for (size_t i = 0; i < index_stats.size(); ++i)
        {
            const auto & stat = index_stats[i];
            if (stat.type == IndexType::None)
                continue;

            format_settings.out << prefix << indent << indexTypeToString(stat.type) << '\n';

            if (!stat.name.empty())
                format_settings.out << prefix << indent << indent << "Name: " << stat.name << '\n';

            if (!stat.description.empty())
                format_settings.out << prefix << indent << indent << "Description: " << stat.description << '\n';

            if (!stat.used_keys.empty())
            {
                format_settings.out << prefix << indent << indent << "Keys: " << stat.name << '\n';
                for (const auto & used_key : stat.used_keys)
                    format_settings.out << prefix << indent << indent << indent << used_key << '\n';
            }

            if (!stat.condition.empty())
                format_settings.out << prefix << indent << indent << "Condition: " << stat.condition << '\n';

            format_settings.out << prefix << indent << indent << "Parts: " << stat.num_parts_after;
            if (i)
                format_settings.out << '/' << index_stats[i - 1].num_parts_after;
            format_settings.out << '\n';

            format_settings.out << prefix << indent << indent << "Granules: " << stat.num_granules_after;
            if (i)
                format_settings.out << '/' << index_stats[i - 1].num_granules_after;
            format_settings.out << '\n';
        }
    }
}

void ReadFromMergeTree::describeIndexes(JSONBuilder::JSONMap & map) const
{
    auto result = getAnalysisResult();
    auto index_stats = std::move(result.index_stats);

    if (!index_stats.empty())
    {
        /// Do not print anything if no indexes is applied.
        if (index_stats.size() == 1 && index_stats.front().type == IndexType::None)
            return;

        auto indexes_array = std::make_unique<JSONBuilder::JSONArray>();

        for (size_t i = 0; i < index_stats.size(); ++i)
        {
            const auto & stat = index_stats[i];
            if (stat.type == IndexType::None)
                continue;

            auto index_map = std::make_unique<JSONBuilder::JSONMap>();

            index_map->add("Type", indexTypeToString(stat.type));

            if (!stat.name.empty())
                index_map->add("Name", stat.name);

            if (!stat.description.empty())
                index_map->add("Description", stat.description);

            if (!stat.used_keys.empty())
            {
                auto keys_array = std::make_unique<JSONBuilder::JSONArray>();

                for (const auto & used_key : stat.used_keys)
                    keys_array->add(used_key);

                index_map->add("Keys", std::move(keys_array));
            }

            if (!stat.condition.empty())
                index_map->add("Condition", stat.condition);

            if (i)
                index_map->add("Initial Parts", index_stats[i - 1].num_parts_after);
            index_map->add("Selected Parts", stat.num_parts_after);

            if (i)
                index_map->add("Initial Granules", index_stats[i - 1].num_granules_after);
            index_map->add("Selected Granules", stat.num_granules_after);

            indexes_array->add(std::move(index_map));
        }

        map.add("Indexes", std::move(indexes_array));
    }
}

bool ReadFromMergeTree::isFinal(const SelectQueryInfo & query_info)
{
    if (query_info.table_expression_modifiers)
        return query_info.table_expression_modifiers->hasFinal();

    const auto & select = query_info.query->as<ASTSelectQuery &>();
    return select.final();
}

bool MergeTreeDataSelectAnalysisResult::error() const
{
    return std::holds_alternative<std::exception_ptr>(result);
}

size_t MergeTreeDataSelectAnalysisResult::marks() const
{
    if (std::holds_alternative<std::exception_ptr>(result))
        std::rethrow_exception(std::get<std::exception_ptr>(result));

    const auto & index_stats = std::get<ReadFromMergeTree::AnalysisResult>(result).index_stats;
    if (index_stats.empty())
        return 0;
    return index_stats.back().num_granules_after;
}

}<|MERGE_RESOLUTION|>--- conflicted
+++ resolved
@@ -297,22 +297,6 @@
             / max_block_size * max_block_size / fixed_index_granularity;
     }
 
-<<<<<<< HEAD
-    auto pool = std::make_shared<MergeTreeReadPool>(
-        max_streams,
-        sum_marks,
-        min_marks_for_concurrent_read,
-        std::move(parts_with_range),
-        storage_snapshot,
-        prewhere_info,
-        actions_settings,
-        reader_settings,
-        required_columns,
-        virt_column_names,
-        backoff_settings,
-        settings.preferred_block_size_bytes,
-        false);
-=======
      bool all_parts_are_remote = true;
      bool all_parts_are_local = true;
      for (const auto & part : parts_with_range)
@@ -338,6 +322,7 @@
              std::move(parts_with_range),
              storage_snapshot,
              prewhere_info,
+             actions_settings,
              required_columns,
              virt_column_names,
              settings.preferred_block_size_bytes,
@@ -356,12 +341,13 @@
              std::move(parts_with_range),
              storage_snapshot,
              prewhere_info,
+             actions_settings,
+             reader_settings,
              required_columns,
              virt_column_names,
              context,
              false);
      }
->>>>>>> a9b4f2ef
 
     auto * logger = &Poco::Logger::get(data.getLogName() + " (SelectExecutor)");
     LOG_DEBUG(logger, "Reading approx. {} rows with {} streams", total_rows, max_streams);
