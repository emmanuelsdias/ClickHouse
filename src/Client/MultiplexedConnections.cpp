#include <Client/MultiplexedConnections.h>

#include <Common/thread_local_rng.h>
#include <Core/Protocol.h>
#include <IO/ConnectionTimeouts.h>
#include <IO/Operators.h>
#include <Interpreters/ClientInfo.h>

namespace DB
{

namespace ErrorCodes
{
    extern const int LOGICAL_ERROR;
    extern const int MISMATCH_REPLICAS_DATA_SOURCES;
    extern const int NO_AVAILABLE_REPLICA;
    extern const int TIMEOUT_EXCEEDED;
    extern const int UNKNOWN_PACKET_FROM_SERVER;
}


MultiplexedConnections::MultiplexedConnections(Connection & connection, const Settings & settings_, const ThrottlerPtr & throttler)
    : settings(settings_), drain_timeout(settings.drain_timeout), receive_timeout(settings.receive_timeout)
{
    connection.setThrottler(throttler);

    ReplicaState replica_state;
    replica_state.connection = &connection;
    replica_states.push_back(replica_state);

    active_connection_count = 1;
}


MultiplexedConnections::MultiplexedConnections(std::shared_ptr<Connection> connection_ptr_, const Settings & settings_, const ThrottlerPtr & throttler)
    : settings(settings_), drain_timeout(settings.drain_timeout), receive_timeout(settings.receive_timeout)
    , connection_ptr(connection_ptr_)
{
    connection_ptr->setThrottler(throttler);

    ReplicaState replica_state;
    replica_state.connection = connection_ptr.get();
    replica_states.push_back(replica_state);

    active_connection_count = 1;
}

MultiplexedConnections::MultiplexedConnections(
    std::vector<IConnectionPool::Entry> && connections, const Settings & settings_, const ThrottlerPtr & throttler)
    : settings(settings_), drain_timeout(settings.drain_timeout), receive_timeout(settings.receive_timeout)
{
    /// If we didn't get any connections from pool and getMany() did not throw exceptions, this means that
    /// `skip_unavailable_shards` was set. Then just return.
    if (connections.empty())
        return;

    replica_states.reserve(connections.size());
    for (auto & connection : connections)
    {
        connection->setThrottler(throttler);

        ReplicaState replica_state;
        replica_state.connection = &*connection;
        replica_state.pool_entry = std::move(connection);

        replica_states.push_back(std::move(replica_state));
    }

    active_connection_count = connections.size();
}

void MultiplexedConnections::sendScalarsData(Scalars & data)
{
    std::lock_guard lock(cancel_mutex);

    if (!sent_query)
        throw Exception(ErrorCodes::LOGICAL_ERROR, "Cannot send scalars data: query not yet sent.");

    for (ReplicaState & state : replica_states)
    {
        Connection * connection = state.connection;
        if (connection != nullptr)
            connection->sendScalarsData(data);
    }
}

void MultiplexedConnections::sendExternalTablesData(std::vector<ExternalTablesData> & data)
{
    std::lock_guard lock(cancel_mutex);

    if (!sent_query)
        throw Exception(ErrorCodes::LOGICAL_ERROR, "Cannot send external tables data: query not yet sent.");

    if (data.size() != active_connection_count)
        throw Exception(ErrorCodes::MISMATCH_REPLICAS_DATA_SOURCES, "Mismatch between replicas and data sources");

    auto it = data.begin();
    for (ReplicaState & state : replica_states)
    {
        Connection * connection = state.connection;
        if (connection != nullptr)
        {
            connection->sendExternalTablesData(*it);
            ++it;
        }
    }
}

void MultiplexedConnections::sendQuery(
    const ConnectionTimeouts & timeouts,
    const String & query,
    const String & query_id,
    UInt64 stage,
    ClientInfo & client_info,
    bool with_pending_data)
{
    std::lock_guard lock(cancel_mutex);

    if (sent_query)
        throw Exception(ErrorCodes::LOGICAL_ERROR, "Query already sent.");

    Settings modified_settings = settings;

    for (auto & replica : replica_states)
    {
        if (!replica.connection)
            throw Exception(ErrorCodes::LOGICAL_ERROR, "MultiplexedConnections: Internal error");

        if (replica.connection->getServerRevision(timeouts) < DBMS_MIN_REVISION_WITH_CURRENT_AGGREGATION_VARIANT_SELECTION_METHOD)
        {
            /// Disable two-level aggregation due to version incompatibility.
            modified_settings.group_by_two_level_threshold = 0;
            modified_settings.group_by_two_level_threshold_bytes = 0;
        }

<<<<<<< HEAD
        bool parallel_reading_from_replicas = settings.max_parallel_replicas > 1
            && settings.parallel_replicas_mode == ParallelReplicasMode::READ_TASKS
            && settings.allow_experimental_parallel_reading_from_replicas
            /// To avoid trying to coordinate with clickhouse-benchmark,
            /// since it uses the same code.
            && client_info.query_kind != ClientInfo::QueryKind::INITIAL_QUERY;
        if (parallel_reading_from_replicas)
=======
        if (replica_info)
>>>>>>> 61ddae6c
        {
            client_info.collaborate_with_initiator = true;
            client_info.count_participating_replicas = replica_info->all_replicas_count;
            client_info.number_of_current_replica = replica_info->number_of_current_replica;
        }
    }

    const bool enable_sample_offset_parallel_processing = settings.max_parallel_replicas > 1
        && (settings.parallel_replicas_mode != ParallelReplicasMode::READ_TASKS
            || !settings.allow_experimental_parallel_reading_from_replicas);

    size_t num_replicas = replica_states.size();
    if (num_replicas > 1)
    {
        if (enable_sample_offset_parallel_processing)
            /// Use multiple replicas for parallel query processing.
            modified_settings.parallel_replicas_count = num_replicas;

        for (size_t i = 0; i < num_replicas; ++i)
        {
            if (enable_sample_offset_parallel_processing)
                modified_settings.parallel_replica_offset = i;

            replica_states[i].connection->sendQuery(
                timeouts, query, /* query_parameters */ {}, query_id, stage, &modified_settings, &client_info, with_pending_data, {});
        }
    }
    else
    {
        /// Use single replica.
        replica_states[0].connection->sendQuery(
            timeouts, query, /* query_parameters */ {}, query_id, stage, &modified_settings, &client_info, with_pending_data, {});
    }

    sent_query = true;
}

void MultiplexedConnections::sendIgnoredPartUUIDs(const std::vector<UUID> & uuids)
{
    std::lock_guard lock(cancel_mutex);

    if (sent_query)
        throw Exception(ErrorCodes::LOGICAL_ERROR, "Cannot send uuids after query is sent.");

    for (ReplicaState & state : replica_states)
    {
        Connection * connection = state.connection;
        if (connection != nullptr)
            connection->sendIgnoredPartUUIDs(uuids);
    }
}


void MultiplexedConnections::sendReadTaskResponse(const String & response)
{
    std::lock_guard lock(cancel_mutex);
    if (cancelled)
        return;
    current_connection->sendReadTaskResponse(response);
}


void MultiplexedConnections::sendMergeTreeReadTaskResponse(const ParallelReadResponse & response)
{
    std::lock_guard lock(cancel_mutex);
    if (cancelled)
        return;
    current_connection->sendMergeTreeReadTaskResponse(response);
}


Packet MultiplexedConnections::receivePacket()
{
    std::lock_guard lock(cancel_mutex);
    Packet packet = receivePacketUnlocked({}, false /* is_draining */);
    return packet;
}

void MultiplexedConnections::disconnect()
{
    std::lock_guard lock(cancel_mutex);

    for (ReplicaState & state : replica_states)
    {
        Connection * connection = state.connection;
        if (connection != nullptr)
        {
            connection->disconnect();
            invalidateReplica(state);
        }
    }
}

void MultiplexedConnections::sendCancel()
{
    std::lock_guard lock(cancel_mutex);

    if (!sent_query || cancelled)
        throw Exception(ErrorCodes::LOGICAL_ERROR, "Cannot cancel. Either no query sent or already cancelled.");

    for (ReplicaState & state : replica_states)
    {
        Connection * connection = state.connection;
        if (connection != nullptr)
            connection->sendCancel();
    }

    cancelled = true;
}

Packet MultiplexedConnections::drain()
{
    std::lock_guard lock(cancel_mutex);

    if (!cancelled)
        throw Exception(ErrorCodes::LOGICAL_ERROR, "Cannot drain connections: cancel first.");

    Packet res;
    res.type = Protocol::Server::EndOfStream;

    while (hasActiveConnections())
    {
        Packet packet = receivePacketUnlocked(DrainCallback{drain_timeout}, true /* is_draining */);

        switch (packet.type)
        {
            case Protocol::Server::MergeTreeAllRangesAnnounecement:
            case Protocol::Server::MergeTreeReadTaskRequest:
            case Protocol::Server::ReadTaskRequest:
            case Protocol::Server::PartUUIDs:
            case Protocol::Server::Data:
            case Protocol::Server::Progress:
            case Protocol::Server::ProfileInfo:
            case Protocol::Server::Totals:
            case Protocol::Server::Extremes:
            case Protocol::Server::EndOfStream:
                break;

            case Protocol::Server::Exception:
            default:
                /// If we receive an exception or an unknown packet, we save it.
                res = std::move(packet);
                break;
        }
    }

    return res;
}

std::string MultiplexedConnections::dumpAddresses() const
{
    std::lock_guard lock(cancel_mutex);
    return dumpAddressesUnlocked();
}

std::string MultiplexedConnections::dumpAddressesUnlocked() const
{
    bool is_first = true;
    WriteBufferFromOwnString buf;
    for (const ReplicaState & state : replica_states)
    {
        const Connection * connection = state.connection;
        if (connection)
        {
            buf << (is_first ? "" : "; ") << connection->getDescription();
            is_first = false;
        }
    }

    return buf.str();
}

Packet MultiplexedConnections::receivePacketUnlocked(AsyncCallback async_callback, bool is_draining)
{
    if (!sent_query)
        throw Exception(ErrorCodes::LOGICAL_ERROR, "Cannot receive packets: no query sent.");
    if (!hasActiveConnections())
        throw Exception(ErrorCodes::LOGICAL_ERROR, "No more packets are available.");

    ReplicaState & state = getReplicaForReading(is_draining);
    current_connection = state.connection;
    if (current_connection == nullptr)
        throw Exception(ErrorCodes::NO_AVAILABLE_REPLICA, "Logical error: no available replica");

    Packet packet;
    {
        AsyncCallbackSetter async_setter(current_connection, std::move(async_callback));

        try
        {
            packet = current_connection->receivePacket();
        }
        catch (Exception & e)
        {
            if (e.code() == ErrorCodes::UNKNOWN_PACKET_FROM_SERVER)
            {
                /// Exception may happen when packet is received, e.g. when got unknown packet.
                /// In this case, invalidate replica, so that we would not read from it anymore.
                current_connection->disconnect();
                invalidateReplica(state);
            }
            throw;
        }
    }

    switch (packet.type)
    {
        case Protocol::Server::MergeTreeAllRangesAnnounecement:
        case Protocol::Server::MergeTreeReadTaskRequest:
        case Protocol::Server::ReadTaskRequest:
        case Protocol::Server::PartUUIDs:
        case Protocol::Server::Data:
        case Protocol::Server::Progress:
        case Protocol::Server::ProfileInfo:
        case Protocol::Server::Totals:
        case Protocol::Server::Extremes:
        case Protocol::Server::Log:
        case Protocol::Server::ProfileEvents:
            break;

        case Protocol::Server::EndOfStream:
            invalidateReplica(state);
            break;

        case Protocol::Server::Exception:
        default:
            current_connection->disconnect();
            invalidateReplica(state);
            break;
    }

    return packet;
}

MultiplexedConnections::ReplicaState & MultiplexedConnections::getReplicaForReading(bool is_draining)
{
    /// Fast path when we only focus on one replica and are not draining the connection.
    if (replica_states.size() == 1 && !is_draining)
        return replica_states[0];

    Poco::Net::Socket::SocketList read_list;
    read_list.reserve(active_connection_count);

    /// First, we check if there are data already in the buffer
    /// of at least one connection.
    for (const ReplicaState & state : replica_states)
    {
        Connection * connection = state.connection;
        if ((connection != nullptr) && connection->hasReadPendingData())
            read_list.push_back(*connection->socket);
    }

    /// If no data was found, then we check if there are any connections ready for reading.
    if (read_list.empty())
    {
        Poco::Net::Socket::SocketList write_list;
        Poco::Net::Socket::SocketList except_list;

        auto timeout = is_draining ? drain_timeout : receive_timeout;
        int n = 0;

        /// EINTR loop
        while (true)
        {
            read_list.clear();
            for (const ReplicaState & state : replica_states)
            {
                Connection * connection = state.connection;
                if (connection != nullptr)
                    read_list.push_back(*connection->socket);
            }

            /// poco returns 0 on EINTR, let's reset errno to ensure that EINTR came from select().
            errno = 0;

            n = Poco::Net::Socket::select(
                read_list,
                write_list,
                except_list,
                timeout);
            if (n <= 0 && errno == EINTR)
                continue;
            break;
        }

        /// We treat any error as timeout for simplicity.
        /// And we also check if read_list is still empty just in case.
        if (n <= 0 || read_list.empty())
        {
            const auto & addresses = dumpAddressesUnlocked();
            for (ReplicaState & state : replica_states)
            {
                Connection * connection = state.connection;
                if (connection != nullptr)
                {
                    connection->disconnect();
                    invalidateReplica(state);
                }
            }
            throw Exception(ErrorCodes::TIMEOUT_EXCEEDED,
                "Timeout ({} ms) exceeded while reading from {}",
                timeout.totalMilliseconds(),
                addresses);
        }
    }

    /// TODO Motivation of rand is unclear.
    auto & socket = read_list[thread_local_rng() % read_list.size()];
    if (fd_to_replica_state_idx.empty())
    {
        fd_to_replica_state_idx.reserve(replica_states.size());
        size_t replica_state_number = 0;
        for (const auto & replica_state : replica_states)
        {
            fd_to_replica_state_idx.emplace(replica_state.connection->socket->impl()->sockfd(), replica_state_number);
            ++replica_state_number;
        }
    }
    return replica_states[fd_to_replica_state_idx.at(socket.impl()->sockfd())];
}

void MultiplexedConnections::invalidateReplica(ReplicaState & state)
{
    state.connection = nullptr;
    state.pool_entry = IConnectionPool::Entry();
    --active_connection_count;
}

}<|MERGE_RESOLUTION|>--- conflicted
+++ resolved
@@ -133,17 +133,7 @@
             modified_settings.group_by_two_level_threshold_bytes = 0;
         }
 
-<<<<<<< HEAD
-        bool parallel_reading_from_replicas = settings.max_parallel_replicas > 1
-            && settings.parallel_replicas_mode == ParallelReplicasMode::READ_TASKS
-            && settings.allow_experimental_parallel_reading_from_replicas
-            /// To avoid trying to coordinate with clickhouse-benchmark,
-            /// since it uses the same code.
-            && client_info.query_kind != ClientInfo::QueryKind::INITIAL_QUERY;
-        if (parallel_reading_from_replicas)
-=======
         if (replica_info)
->>>>>>> 61ddae6c
         {
             client_info.collaborate_with_initiator = true;
             client_info.count_participating_replicas = replica_info->all_replicas_count;
