#include <Client/MultiplexedConnections.h>

#include <Common/thread_local_rng.h>
#include <Core/Protocol.h>
#include <Interpreters/Context.h>
#include <IO/ConnectionTimeouts.h>
#include <IO/Operators.h>
#include <Interpreters/ClientInfo.h>
#include <base/getThreadId.h>
#include <base/hex.h>

namespace DB
{

// NOLINTBEGIN(bugprone-undefined-memory-manipulation)

namespace ErrorCodes
{
    extern const int LOGICAL_ERROR;
    extern const int MISMATCH_REPLICAS_DATA_SOURCES;
    extern const int NO_AVAILABLE_REPLICA;
    extern const int TIMEOUT_EXCEEDED;
    extern const int UNKNOWN_PACKET_FROM_SERVER;
}


MultiplexedConnections::MultiplexedConnections(Connection & connection, ContextPtr context_, const ThrottlerPtr & throttler)
    : context(std::move(context_)), settings(context->getSettingsRef())
{
    connection.setThrottler(throttler);

    ReplicaState replica_state;
    replica_state.connection = &connection;
    replica_states.push_back(replica_state);

    active_connection_count = 1;
}


MultiplexedConnections::MultiplexedConnections(
    std::shared_ptr<Connection> connection_ptr_, ContextPtr context_, const ThrottlerPtr & throttler)
    : context(std::move(context_)), settings(context->getSettingsRef()), connection_ptr(connection_ptr_)
{
    connection_ptr->setThrottler(throttler);

    ReplicaState replica_state;
    replica_state.connection = connection_ptr.get();
    replica_states.push_back(replica_state);

    active_connection_count = 1;
}

MultiplexedConnections::MultiplexedConnections(
    std::vector<IConnectionPool::Entry> && connections, ContextPtr context_, const ThrottlerPtr & throttler)
    : context(std::move(context_)), settings(context->getSettingsRef())
{
    /// If we didn't get any connections from pool and getMany() did not throw exceptions, this means that
    /// `skip_unavailable_shards` was set. Then just return.
    if (connections.empty())
        return;

    replica_states.reserve(connections.size());
    for (auto & connection : connections)
    {
        connection->setThrottler(throttler);

        ReplicaState replica_state;
        replica_state.connection = &*connection;
        replica_state.pool_entry = std::move(connection);

        replica_states.push_back(std::move(replica_state));
    }

    active_connection_count = connections.size();
}

void MultiplexedConnections::sendScalarsData(Scalars & data)
{
    std::lock_guard lock(cancel_mutex);

    if (!sent_query)
        throw Exception(ErrorCodes::LOGICAL_ERROR, "Cannot send scalars data: query not yet sent.");

    for (ReplicaState & state : replica_states)
    {
        Connection * connection = state.connection;
        if (connection != nullptr)
            connection->sendScalarsData(data);
    }
}

void MultiplexedConnections::sendExternalTablesData(std::vector<ExternalTablesData> & data)
{
    std::lock_guard lock(cancel_mutex);

    if (!sent_query)
        throw Exception(ErrorCodes::LOGICAL_ERROR, "Cannot send external tables data: query not yet sent.");

    if (data.size() != active_connection_count)
        throw Exception(ErrorCodes::MISMATCH_REPLICAS_DATA_SOURCES, "Mismatch between replicas and data sources");

    auto it = data.begin();
    for (ReplicaState & state : replica_states)
    {
        Connection * connection = state.connection;
        if (connection != nullptr)
        {
            connection->sendExternalTablesData(*it);
            ++it;
        }
    }
}

void MultiplexedConnections::sendQuery(
    const ConnectionTimeouts & timeouts,
    const String & query,
    const String & query_id,
    UInt64 stage,
    ClientInfo & client_info,
    bool with_pending_data)
{
    std::lock_guard lock(cancel_mutex);

    if (sent_query)
        throw Exception(ErrorCodes::LOGICAL_ERROR, "Query already sent.");

    Settings modified_settings = settings;

    /// Queries in foreign languages are transformed to ClickHouse-SQL. Ensure the setting before sending.
    modified_settings.dialect = Dialect::clickhouse;
    modified_settings.dialect.changed = false;

    for (auto & replica : replica_states)
    {
        if (!replica.connection)
            throw Exception(ErrorCodes::LOGICAL_ERROR, "MultiplexedConnections: Internal error");

        if (replica.connection->getServerRevision(timeouts) < DBMS_MIN_REVISION_WITH_CURRENT_AGGREGATION_VARIANT_SELECTION_METHOD)
        {
            /// Disable two-level aggregation due to version incompatibility.
            modified_settings.group_by_two_level_threshold = 0;
            modified_settings.group_by_two_level_threshold_bytes = 0;
        }

        if (replica_info)
        {
            client_info.collaborate_with_initiator = true;
            client_info.count_participating_replicas = replica_info->all_replicas_count;
            client_info.number_of_current_replica = replica_info->number_of_current_replica;
        }
    }

<<<<<<< HEAD
    const bool enable_offset_parallel_processing = context->canUseOffsetParallelReplicas();
=======
    /// FIXME: Remove once we will make `allow_experimental_analyzer` obsolete setting.
    /// Make the analyzer being set, so it will be effectively applied on the remote server.
    /// In other words, the initiator always controls whether the analyzer enabled or not for
    /// all servers involved in the distributed query processing.
    modified_settings.set("allow_experimental_analyzer", static_cast<bool>(modified_settings.allow_experimental_analyzer));

    const bool enable_sample_offset_parallel_processing = settings.max_parallel_replicas > 1 && settings.allow_experimental_parallel_reading_from_replicas == 0;
>>>>>>> 1258ec38

    size_t num_replicas = replica_states.size();
    if (num_replicas > 1)
    {
        if (enable_offset_parallel_processing)
            /// Use multiple replicas for parallel query processing.
            modified_settings.parallel_replicas_count = num_replicas;

        for (size_t i = 0; i < num_replicas; ++i)
        {
            if (enable_offset_parallel_processing)
                modified_settings.parallel_replica_offset = i;

            replica_states[i].connection->sendQuery(
                timeouts, query, /* query_parameters */ {}, query_id, stage, &modified_settings, &client_info, with_pending_data, {});
        }
    }
    else
    {
        /// Use single replica.
        replica_states[0].connection->sendQuery(
            timeouts, query, /* query_parameters */ {}, query_id, stage, &modified_settings, &client_info, with_pending_data, {});
    }

    sent_query = true;
}

void MultiplexedConnections::sendIgnoredPartUUIDs(const std::vector<UUID> & uuids)
{
    std::lock_guard lock(cancel_mutex);

    if (sent_query)
        throw Exception(ErrorCodes::LOGICAL_ERROR, "Cannot send uuids after query is sent.");

    for (ReplicaState & state : replica_states)
    {
        Connection * connection = state.connection;
        if (connection != nullptr)
            connection->sendIgnoredPartUUIDs(uuids);
    }
}


void MultiplexedConnections::sendReadTaskResponse(const String & response)
{
    std::lock_guard lock(cancel_mutex);
    if (cancelled)
        return;
    current_connection->sendReadTaskResponse(response);
}


void MultiplexedConnections::sendMergeTreeReadTaskResponse(const ParallelReadResponse & response)
{
    std::lock_guard lock(cancel_mutex);
    if (cancelled)
        return;
    current_connection->sendMergeTreeReadTaskResponse(response);
}


Packet MultiplexedConnections::receivePacket()
{
    std::lock_guard lock(cancel_mutex);
    Packet packet = receivePacketUnlocked({});
    return packet;
}

void MultiplexedConnections::disconnect()
{
    std::lock_guard lock(cancel_mutex);

    for (ReplicaState & state : replica_states)
    {
        Connection * connection = state.connection;
        if (connection != nullptr)
        {
            connection->disconnect();
            invalidateReplica(state);
        }
    }
}

void MultiplexedConnections::sendCancel()
{
    std::lock_guard lock(cancel_mutex);

    if (!sent_query || cancelled)
        throw Exception(ErrorCodes::LOGICAL_ERROR, "Cannot cancel. Either no query sent or already cancelled.");

    for (ReplicaState & state : replica_states)
    {
        Connection * connection = state.connection;
        if (connection != nullptr)
            connection->sendCancel();
    }

    cancelled = true;
}

Packet MultiplexedConnections::drain()
{
    std::lock_guard lock(cancel_mutex);

    if (!cancelled)
        throw Exception(ErrorCodes::LOGICAL_ERROR, "Cannot drain connections: cancel first.");

    Packet res;
    res.type = Protocol::Server::EndOfStream;

    while (hasActiveConnections())
    {
        Packet packet = receivePacketUnlocked({});

        switch (packet.type)
        {
            case Protocol::Server::TimezoneUpdate:
            case Protocol::Server::MergeTreeAllRangesAnnouncement:
            case Protocol::Server::MergeTreeReadTaskRequest:
            case Protocol::Server::ReadTaskRequest:
            case Protocol::Server::PartUUIDs:
            case Protocol::Server::Data:
            case Protocol::Server::Progress:
            case Protocol::Server::ProfileInfo:
            case Protocol::Server::Totals:
            case Protocol::Server::Extremes:
            case Protocol::Server::EndOfStream:
                break;

            case Protocol::Server::Exception:
            default:
                /// If we receive an exception or an unknown packet, we save it.
                res = std::move(packet);
                break;
        }
    }

    return res;
}

std::string MultiplexedConnections::dumpAddresses() const
{
    std::lock_guard lock(cancel_mutex);
    return dumpAddressesUnlocked();
}

std::string MultiplexedConnections::dumpAddressesUnlocked() const
{
    bool is_first = true;
    WriteBufferFromOwnString buf;
    for (const ReplicaState & state : replica_states)
    {
        const Connection * connection = state.connection;
        if (connection)
        {
            buf << (is_first ? "" : "; ") << connection->getDescription();
            is_first = false;
        }
    }

    return buf.str();
}

Packet MultiplexedConnections::receivePacketUnlocked(AsyncCallback async_callback)
{
    if (!sent_query)
        throw Exception(ErrorCodes::LOGICAL_ERROR, "Cannot receive packets: no query sent.");
    if (!hasActiveConnections())
        throw Exception(ErrorCodes::LOGICAL_ERROR, "No more packets are available.");

    ReplicaState & state = getReplicaForReading();
    current_connection = state.connection;
    if (current_connection == nullptr)
        throw Exception(ErrorCodes::NO_AVAILABLE_REPLICA, "No available replica");

    Packet packet;
    try
    {
        AsyncCallbackSetter async_setter(current_connection, std::move(async_callback));
        packet = current_connection->receivePacket();
    }
    catch (Exception & e)
    {
        if (e.code() == ErrorCodes::UNKNOWN_PACKET_FROM_SERVER)
        {
            /// Exception may happen when packet is received, e.g. when got unknown packet.
            /// In this case, invalidate replica, so that we would not read from it anymore.
            current_connection->disconnect();
            invalidateReplica(state);
        }
        throw;
    }

    switch (packet.type)
    {
        case Protocol::Server::TimezoneUpdate:
        case Protocol::Server::MergeTreeAllRangesAnnouncement:
        case Protocol::Server::MergeTreeReadTaskRequest:
        case Protocol::Server::ReadTaskRequest:
        case Protocol::Server::PartUUIDs:
        case Protocol::Server::Data:
        case Protocol::Server::Progress:
        case Protocol::Server::ProfileInfo:
        case Protocol::Server::Totals:
        case Protocol::Server::Extremes:
        case Protocol::Server::Log:
        case Protocol::Server::ProfileEvents:
            break;

        case Protocol::Server::EndOfStream:
            invalidateReplica(state);
            break;

        case Protocol::Server::Exception:
        default:
            current_connection->disconnect();
            invalidateReplica(state);
            break;
    }

    return packet;
}

MultiplexedConnections::ReplicaState & MultiplexedConnections::getReplicaForReading()
{
    if (replica_states.size() == 1)
        return replica_states[0];

    Poco::Net::Socket::SocketList read_list;
    read_list.reserve(active_connection_count);

    /// First, we check if there are data already in the buffer
    /// of at least one connection.
    for (const ReplicaState & state : replica_states)
    {
        Connection * connection = state.connection;
        if ((connection != nullptr) && connection->hasReadPendingData())
            read_list.push_back(*connection->socket);
    }

    /// If no data was found, then we check if there are any connections ready for reading.
    if (read_list.empty())
    {
        Poco::Net::Socket::SocketList write_list;
        Poco::Net::Socket::SocketList except_list;

        auto timeout = settings.receive_timeout;
        int n = 0;

        /// EINTR loop
        while (true)
        {
            read_list.clear();
            for (const ReplicaState & state : replica_states)
            {
                Connection * connection = state.connection;
                if (connection != nullptr)
                    read_list.push_back(*connection->socket);
            }

            /// poco returns 0 on EINTR, let's reset errno to ensure that EINTR came from select().
            errno = 0;

            n = Poco::Net::Socket::select(
                read_list,
                write_list,
                except_list,
                timeout);
            if (n <= 0 && errno == EINTR)
                continue;
            break;
        }

        if (n == 0)
        {
            const auto & addresses = dumpAddressesUnlocked();
            for (ReplicaState & state : replica_states)
            {
                Connection * connection = state.connection;
                if (connection != nullptr)
                {
                    connection->disconnect();
                    invalidateReplica(state);
                }
            }
            throw Exception(ErrorCodes::TIMEOUT_EXCEEDED,
                "Timeout ({} ms) exceeded while reading from {}",
                timeout.totalMilliseconds(),
                addresses);
        }
    }

    /// TODO Absolutely wrong code: read_list could be empty; motivation of rand is unclear.
    /// This code path is disabled by default.

    auto & socket = read_list[thread_local_rng() % read_list.size()];
    if (fd_to_replica_state_idx.empty())
    {
        fd_to_replica_state_idx.reserve(replica_states.size());
        size_t replica_state_number = 0;
        for (const auto & replica_state : replica_states)
        {
            fd_to_replica_state_idx.emplace(replica_state.connection->socket->impl()->sockfd(), replica_state_number);
            ++replica_state_number;
        }
    }
    return replica_states[fd_to_replica_state_idx.at(socket.impl()->sockfd())];
}

void MultiplexedConnections::invalidateReplica(ReplicaState & state)
{
    state.connection = nullptr;
    state.pool_entry = IConnectionPool::Entry();
    --active_connection_count;
}

void MultiplexedConnections::setAsyncCallback(AsyncCallback async_callback)
{
    for (ReplicaState & state : replica_states)
    {
        if (state.connection)
            state.connection->setAsyncCallback(async_callback);
    }
}

// NOLINTEND(bugprone-undefined-memory-manipulation)

}<|MERGE_RESOLUTION|>--- conflicted
+++ resolved
@@ -150,17 +150,13 @@
         }
     }
 
-<<<<<<< HEAD
-    const bool enable_offset_parallel_processing = context->canUseOffsetParallelReplicas();
-=======
     /// FIXME: Remove once we will make `allow_experimental_analyzer` obsolete setting.
     /// Make the analyzer being set, so it will be effectively applied on the remote server.
     /// In other words, the initiator always controls whether the analyzer enabled or not for
     /// all servers involved in the distributed query processing.
     modified_settings.set("allow_experimental_analyzer", static_cast<bool>(modified_settings.allow_experimental_analyzer));
 
-    const bool enable_sample_offset_parallel_processing = settings.max_parallel_replicas > 1 && settings.allow_experimental_parallel_reading_from_replicas == 0;
->>>>>>> 1258ec38
+    const bool enable_offset_parallel_processing = context->canUseOffsetParallelReplicas();
 
     size_t num_replicas = replica_states.size();
     if (num_replicas > 1)
