--- conflicted
+++ resolved
@@ -36,13 +36,8 @@
     CSN csn = Tx::UnknownCSN;
 
     /// Create a new entry and write it to a temporary file.
-<<<<<<< HEAD
     MergeTreeMutationEntry(MutationCommands commands_, DiskPtr disk, const String & path_prefix_, UInt64 tmp_number,
-                           const TransactionID & tid_);
-
-=======
-    MergeTreeMutationEntry(MutationCommands commands_, DiskPtr disk, const String & path_prefix_, UInt64 tmp_number, const WriteSettings & settings);
->>>>>>> 6868223a
+                           const TransactionID & tid_, const WriteSettings & settings);
     MergeTreeMutationEntry(const MergeTreeMutationEntry &) = delete;
     MergeTreeMutationEntry(MergeTreeMutationEntry &&) = default;
 
