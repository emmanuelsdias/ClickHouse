--- conflicted
+++ resolved
@@ -72,12 +72,7 @@
         storage, storage_snapshot, data_part,
         required_columns, prewhere_info, check_columns);
 
-<<<<<<< HEAD
     const auto & metadata_snapshot = storage_snapshot->metadata;
-    auto size_predictor = (preferred_block_size_bytes == 0)
-        ? nullptr
-        : std::make_unique<MergeTreeBlockSizePredictor>(data_part, ordered_names, metadata_snapshot->getSampleBlock());
-=======
     std::unique_ptr<MergeTreeBlockSizePredictor> size_predictor;
     if (preferred_block_size_bytes)
     {
@@ -89,7 +84,6 @@
         size_predictor = std::make_unique<MergeTreeBlockSizePredictor>(
             data_part, Names(complete_column_names.begin(), complete_column_names.end()), metadata_snapshot->getSampleBlock());
     }
->>>>>>> c4b45449
 
     /// will be used to distinguish between PREWHERE and WHERE columns when applying filter
     const auto & column_names = task_columns.columns.getNames();
