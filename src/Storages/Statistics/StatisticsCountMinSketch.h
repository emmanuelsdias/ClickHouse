--- conflicted
+++ resolved
@@ -1,7 +1,6 @@
 #pragma once
 
 #include <Storages/Statistics/Statistics.h>
-#include <DataTypes/IDataType.h>
 
 #include "config.h"
 
@@ -15,20 +14,14 @@
 class StatisticsCountMinSketch : public IStatistics
 {
 public:
-<<<<<<< HEAD
-    StatisticsCountMinSketch(const SingleStatisticsDescription & statistics_description, DataTypePtr data_type_);
-=======
     StatisticsCountMinSketch(const SingleStatisticsDescription & description, const DataTypePtr & data_type_);
 
     Float64 estimateEqual(const Field & val) const override;
->>>>>>> 5a6d765f
 
     void update(const ColumnPtr & column) override;
 
     void serialize(WriteBuffer & buf) override;
     void deserialize(ReadBuffer & buf) override;
-
-    Float64 estimateEqual(const Field & val) const override;
 
 private:
     using Sketch = datasketches::count_min_sketch<UInt64>;
@@ -38,13 +31,8 @@
 };
 
 
-<<<<<<< HEAD
-void countMinSketchStatisticsValidator(const SingleStatisticsDescription & statistics_description, DataTypePtr data_type);
-StatisticsPtr countMinSketchStatisticsCreator(const SingleStatisticsDescription & statistics_description, DataTypePtr);
-=======
 void countMinSketchStatisticsValidator(const SingleStatisticsDescription & description, const DataTypePtr & data_type);
 StatisticsPtr countMinSketchStatisticsCreator(const SingleStatisticsDescription & description, const DataTypePtr & data_type);
->>>>>>> 5a6d765f
 
 }
 
