--- conflicted
+++ resolved
@@ -211,14 +211,10 @@
                 std::unique_ptr<ReadBuffer> raw_read_buf;
                 try
                 {
-<<<<<<< HEAD
-                    raw_read_buf = std::make_unique<ReadBufferFromHDFS>(
-                        hdfs_namenode_url, current_path, getContext()->getGlobalContext()->getConfigRef(), getContext()->getReadSettings());
-=======
                     auto get_raw_read_buf = [&]() -> std::unique_ptr<ReadBuffer>
                     {
                         auto buf = std::make_unique<ReadBufferFromHDFS>(
-                            hdfs_namenode_url, current_path, getContext()->getGlobalContext()->getConfigRef());
+                            hdfs_namenode_url, current_path, getContext()->getGlobalContext()->getConfigRef(), getContext()->getReadSettings());
 
                         bool thread_pool_read = read_settings.remote_fs_method == RemoteFSReadMethod::threadpool;
                         if (thread_pool_read)
@@ -235,7 +231,6 @@
                     raw_read_buf = get_raw_read_buf();
                     if (read_settings.remote_fs_prefetch)
                         raw_read_buf->prefetch();
->>>>>>> 88dfcaa8
                 }
                 catch (Exception & e)
                 {
