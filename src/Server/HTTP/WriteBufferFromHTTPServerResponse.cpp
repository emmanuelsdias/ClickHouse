#include <Server/HTTP/WriteBufferFromHTTPServerResponse.h>
#include <IO/HTTPCommon.h>
#include <IO/Progress.h>
#include <IO/WriteBufferFromString.h>
#include <IO/WriteHelpers.h>
#include <memory>
#include <sstream>
#include <string>

namespace DB
{


void WriteBufferFromHTTPServerResponse::startSendHeaders()
{
    if (!headers_started_sending)
    {
        headers_started_sending = true;

        if (response.getChunkedTransferEncoding())
            setChunked();

        if (add_cors_header)
            response.set("Access-Control-Allow-Origin", "*");

        setResponseDefaultHeaders(response, keep_alive_timeout);

        std::stringstream header; //STYLE_CHECK_ALLOW_STD_STRING_STREAM
        response.beginWrite(header);
        auto header_str = header.str();
        socketSendBytes(header_str.data(), header_str.size());
    }
}

void WriteBufferFromHTTPServerResponse::writeHeaderProgressImpl(const char * header_name)
{
    if (is_http_method_head || headers_finished_sending || !headers_started_sending)
        return;

    WriteBufferFromOwnString progress_string_writer;

    accumulated_progress.writeJSON(progress_string_writer);

    socketSendBytes(header_name, strlen(header_name));
    socketSendBytes(progress_string_writer.str().data(), progress_string_writer.str().size());
    socketSendBytes("\r\n", 2);
}

void WriteBufferFromHTTPServerResponse::writeHeaderSummary()
{
    accumulated_progress.incrementElapsedNs(progress_watch.elapsed());
    writeHeaderProgressImpl("X-ClickHouse-Summary: ");
}

void WriteBufferFromHTTPServerResponse::writeHeaderProgress()
{
    writeHeaderProgressImpl("X-ClickHouse-Progress: ");
}

void WriteBufferFromHTTPServerResponse::writeExceptionCode()
{
    if (headers_finished_sending || !exception_code)
        return;
    if (headers_started_sending)
    {
        socketSendBytes("X-ClickHouse-Exception-Code: ", sizeof("X-ClickHouse-Exception-Code: ") - 1);
        auto str_code = std::to_string(exception_code);
        socketSendBytes(str_code.data(), str_code.size());
        socketSendBytes("\r\n", 2);
    }
}

void WriteBufferFromHTTPServerResponse::finishSendHeaders()
{
    if (headers_finished_sending)
        return;

    if (!headers_started_sending)
        startSendHeaders();

    writeHeaderSummary();
    writeExceptionCode();

    headers_finished_sending = true;

    /// Send end of headers delimiter.
    socketSendBytes("\r\n", 2);
}


void WriteBufferFromHTTPServerResponse::nextImpl()
{
    if (!initialized)
    {
        std::lock_guard lock(mutex);
        /// Initialize as early as possible since if the code throws,
        /// next() should not be called anymore.
        initialized = true;

        if (compression_method != CompressionMethod::None)
            response.set("Content-Encoding", toContentEncodingName(compression_method));

        startSendHeaders();
        finishSendHeaders();
    }

    if (!is_http_method_head)
        HTTPWriteBuffer::nextImpl();
}


WriteBufferFromHTTPServerResponse::WriteBufferFromHTTPServerResponse(
    HTTPServerResponse & response_,
    bool is_http_method_head_,
<<<<<<< HEAD
    size_t keep_alive_timeout_,
    const ProfileEvents::Event & write_event_)
    : HTTPWriteBuffer(response_.getSocket(), write_event_)
=======
    UInt64 keep_alive_timeout_,
    bool compress_,
    CompressionMethod compression_method_)
    : BufferWithOwnMemory<WriteBuffer>(DBMS_DEFAULT_BUFFER_SIZE)
>>>>>>> e0a790de
    , response(response_)
    , is_http_method_head(is_http_method_head_)
    , keep_alive_timeout(keep_alive_timeout_)
{
}


void WriteBufferFromHTTPServerResponse::onProgress(const Progress & progress)
{
    std::lock_guard lock(mutex);

    /// Cannot add new headers if body was started to send.
    if (headers_finished_sending)
        return;

    accumulated_progress.incrementPiecewiseAtomically(progress);
    if (send_progress && progress_watch.elapsed() >= send_progress_interval_ms * 1000000)
    {
        accumulated_progress.incrementElapsedNs(progress_watch.elapsed());
        progress_watch.restart();

        /// Send all common headers before our special progress headers.
        startSendHeaders();
        writeHeaderProgress();
    }
}

void WriteBufferFromHTTPServerResponse::setExceptionCode(int exception_code_)
{
    std::lock_guard lock(mutex);
    if (headers_started_sending)
        exception_code = exception_code_;
    else
        response.set("X-ClickHouse-Exception-Code", toString<int>(exception_code_));
}

WriteBufferFromHTTPServerResponse::~WriteBufferFromHTTPServerResponse()
{
    finalize();
}

void WriteBufferFromHTTPServerResponse::finalizeImpl()
{
    if (!headers_finished_sending)
    {
        std::lock_guard lock(mutex);
        /// If no body data just send header
        startSendHeaders();

        if (!initialized && offset() && compression_method != CompressionMethod::None)
            socketSendStr("Content-Encoding: " + toContentEncodingName(compression_method) + "\r\n");

        finishSendHeaders();
    }

    if (!is_http_method_head)
        HTTPWriteBuffer::finalizeImpl();
}


}<|MERGE_RESOLUTION|>--- conflicted
+++ resolved
@@ -112,16 +112,9 @@
 WriteBufferFromHTTPServerResponse::WriteBufferFromHTTPServerResponse(
     HTTPServerResponse & response_,
     bool is_http_method_head_,
-<<<<<<< HEAD
-    size_t keep_alive_timeout_,
+    UInt64 keep_alive_timeout_,
     const ProfileEvents::Event & write_event_)
     : HTTPWriteBuffer(response_.getSocket(), write_event_)
-=======
-    UInt64 keep_alive_timeout_,
-    bool compress_,
-    CompressionMethod compression_method_)
-    : BufferWithOwnMemory<WriteBuffer>(DBMS_DEFAULT_BUFFER_SIZE)
->>>>>>> e0a790de
     , response(response_)
     , is_http_method_head(is_http_method_head_)
     , keep_alive_timeout(keep_alive_timeout_)
