#include <Common/ErrorCodes.h>

/** Previously, these constants were located in one enum.
  * But in this case there is a problem: when you add a new constant, you need to recompile
  * all translation units that use at least one constant (almost the whole project).
  * Therefore it is made so that definitions of constants are located here, in one file,
  * and their declaration are in different files, at the place of use.
  *
  * Later it was converted to the lookup table, to provide:
  * - errorCodeToName()
  * - system.errors table
  */

#define APPLY_FOR_ERROR_CODES(M) \
    M(0, OK) \
    M(1, UNSUPPORTED_METHOD) \
    M(2, UNSUPPORTED_PARAMETER) \
    M(3, UNEXPECTED_END_OF_FILE) \
    M(4, EXPECTED_END_OF_FILE) \
    M(6, CANNOT_PARSE_TEXT) \
    M(7, INCORRECT_NUMBER_OF_COLUMNS) \
    M(8, THERE_IS_NO_COLUMN) \
    M(9, SIZES_OF_COLUMNS_DOESNT_MATCH) \
    M(10, NOT_FOUND_COLUMN_IN_BLOCK) \
    M(11, POSITION_OUT_OF_BOUND) \
    M(12, PARAMETER_OUT_OF_BOUND) \
    M(13, SIZES_OF_COLUMNS_IN_TUPLE_DOESNT_MATCH) \
    M(15, DUPLICATE_COLUMN) \
    M(16, NO_SUCH_COLUMN_IN_TABLE) \
    M(17, DELIMITER_IN_STRING_LITERAL_DOESNT_MATCH) \
    M(18, CANNOT_INSERT_ELEMENT_INTO_CONSTANT_COLUMN) \
    M(19, SIZE_OF_FIXED_STRING_DOESNT_MATCH) \
    M(20, NUMBER_OF_COLUMNS_DOESNT_MATCH) \
    M(21, CANNOT_READ_ALL_DATA_FROM_TAB_SEPARATED_INPUT) \
    M(22, CANNOT_PARSE_ALL_VALUE_FROM_TAB_SEPARATED_INPUT) \
    M(23, CANNOT_READ_FROM_ISTREAM) \
    M(24, CANNOT_WRITE_TO_OSTREAM) \
    M(25, CANNOT_PARSE_ESCAPE_SEQUENCE) \
    M(26, CANNOT_PARSE_QUOTED_STRING) \
    M(27, CANNOT_PARSE_INPUT_ASSERTION_FAILED) \
    M(28, CANNOT_PRINT_FLOAT_OR_DOUBLE_NUMBER) \
    M(29, CANNOT_PRINT_INTEGER) \
    M(30, CANNOT_READ_SIZE_OF_COMPRESSED_CHUNK) \
    M(31, CANNOT_READ_COMPRESSED_CHUNK) \
    M(32, ATTEMPT_TO_READ_AFTER_EOF) \
    M(33, CANNOT_READ_ALL_DATA) \
    M(34, TOO_MANY_ARGUMENTS_FOR_FUNCTION) \
    M(35, TOO_FEW_ARGUMENTS_FOR_FUNCTION) \
    M(36, BAD_ARGUMENTS) \
    M(37, UNKNOWN_ELEMENT_IN_AST) \
    M(38, CANNOT_PARSE_DATE) \
    M(39, TOO_LARGE_SIZE_COMPRESSED) \
    M(40, CHECKSUM_DOESNT_MATCH) \
    M(41, CANNOT_PARSE_DATETIME) \
    M(42, NUMBER_OF_ARGUMENTS_DOESNT_MATCH) \
    M(43, ILLEGAL_TYPE_OF_ARGUMENT) \
    M(44, ILLEGAL_COLUMN) \
    M(45, ILLEGAL_NUMBER_OF_RESULT_COLUMNS) \
    M(46, UNKNOWN_FUNCTION) \
    M(47, UNKNOWN_IDENTIFIER) \
    M(48, NOT_IMPLEMENTED) \
    M(49, LOGICAL_ERROR) \
    M(50, UNKNOWN_TYPE) \
    M(51, EMPTY_LIST_OF_COLUMNS_QUERIED) \
    M(52, COLUMN_QUERIED_MORE_THAN_ONCE) \
    M(53, TYPE_MISMATCH) \
    M(54, STORAGE_DOESNT_ALLOW_PARAMETERS) \
    M(55, STORAGE_REQUIRES_PARAMETER) \
    M(56, UNKNOWN_STORAGE) \
    M(57, TABLE_ALREADY_EXISTS) \
    M(58, TABLE_METADATA_ALREADY_EXISTS) \
    M(59, ILLEGAL_TYPE_OF_COLUMN_FOR_FILTER) \
    M(60, UNKNOWN_TABLE) \
    M(61, ONLY_FILTER_COLUMN_IN_BLOCK) \
    M(62, SYNTAX_ERROR) \
    M(63, UNKNOWN_AGGREGATE_FUNCTION) \
    M(64, CANNOT_READ_AGGREGATE_FUNCTION_FROM_TEXT) \
    M(65, CANNOT_WRITE_AGGREGATE_FUNCTION_AS_TEXT) \
    M(66, NOT_A_COLUMN) \
    M(67, ILLEGAL_KEY_OF_AGGREGATION) \
    M(68, CANNOT_GET_SIZE_OF_FIELD) \
    M(69, ARGUMENT_OUT_OF_BOUND) \
    M(70, CANNOT_CONVERT_TYPE) \
    M(71, CANNOT_WRITE_AFTER_END_OF_BUFFER) \
    M(72, CANNOT_PARSE_NUMBER) \
    M(73, UNKNOWN_FORMAT) \
    M(74, CANNOT_READ_FROM_FILE_DESCRIPTOR) \
    M(75, CANNOT_WRITE_TO_FILE_DESCRIPTOR) \
    M(76, CANNOT_OPEN_FILE) \
    M(77, CANNOT_CLOSE_FILE) \
    M(78, UNKNOWN_TYPE_OF_QUERY) \
    M(79, INCORRECT_FILE_NAME) \
    M(80, INCORRECT_QUERY) \
    M(81, UNKNOWN_DATABASE) \
    M(82, DATABASE_ALREADY_EXISTS) \
    M(83, DIRECTORY_DOESNT_EXIST) \
    M(84, DIRECTORY_ALREADY_EXISTS) \
    M(85, FORMAT_IS_NOT_SUITABLE_FOR_INPUT) \
    M(86, RECEIVED_ERROR_FROM_REMOTE_IO_SERVER) \
    M(87, CANNOT_SEEK_THROUGH_FILE) \
    M(88, CANNOT_TRUNCATE_FILE) \
    M(89, UNKNOWN_COMPRESSION_METHOD) \
    M(90, EMPTY_LIST_OF_COLUMNS_PASSED) \
    M(91, SIZES_OF_MARKS_FILES_ARE_INCONSISTENT) \
    M(92, EMPTY_DATA_PASSED) \
    M(93, UNKNOWN_AGGREGATED_DATA_VARIANT) \
    M(94, CANNOT_MERGE_DIFFERENT_AGGREGATED_DATA_VARIANTS) \
    M(95, CANNOT_READ_FROM_SOCKET) \
    M(96, CANNOT_WRITE_TO_SOCKET) \
    M(97, CANNOT_READ_ALL_DATA_FROM_CHUNKED_INPUT) \
    M(98, CANNOT_WRITE_TO_EMPTY_BLOCK_OUTPUT_STREAM) \
    M(99, UNKNOWN_PACKET_FROM_CLIENT) \
    M(100, UNKNOWN_PACKET_FROM_SERVER) \
    M(101, UNEXPECTED_PACKET_FROM_CLIENT) \
    M(102, UNEXPECTED_PACKET_FROM_SERVER) \
    M(103, RECEIVED_DATA_FOR_WRONG_QUERY_ID) \
    M(104, TOO_SMALL_BUFFER_SIZE) \
    M(105, CANNOT_READ_HISTORY) \
    M(106, CANNOT_APPEND_HISTORY) \
    M(107, FILE_DOESNT_EXIST) \
    M(108, NO_DATA_TO_INSERT) \
    M(109, CANNOT_BLOCK_SIGNAL) \
    M(110, CANNOT_UNBLOCK_SIGNAL) \
    M(111, CANNOT_MANIPULATE_SIGSET) \
    M(112, CANNOT_WAIT_FOR_SIGNAL) \
    M(113, THERE_IS_NO_SESSION) \
    M(114, CANNOT_CLOCK_GETTIME) \
    M(115, UNKNOWN_SETTING) \
    M(116, THERE_IS_NO_DEFAULT_VALUE) \
    M(117, INCORRECT_DATA) \
    M(119, ENGINE_REQUIRED) \
    M(120, CANNOT_INSERT_VALUE_OF_DIFFERENT_SIZE_INTO_TUPLE) \
    M(121, UNSUPPORTED_JOIN_KEYS) \
    M(122, INCOMPATIBLE_COLUMNS) \
    M(123, UNKNOWN_TYPE_OF_AST_NODE) \
    M(124, INCORRECT_ELEMENT_OF_SET) \
    M(125, INCORRECT_RESULT_OF_SCALAR_SUBQUERY) \
    M(126, CANNOT_GET_RETURN_TYPE) \
    M(127, ILLEGAL_INDEX) \
    M(128, TOO_LARGE_ARRAY_SIZE) \
    M(129, FUNCTION_IS_SPECIAL) \
    M(130, CANNOT_READ_ARRAY_FROM_TEXT) \
    M(131, TOO_LARGE_STRING_SIZE) \
    M(133, AGGREGATE_FUNCTION_DOESNT_ALLOW_PARAMETERS) \
    M(134, PARAMETERS_TO_AGGREGATE_FUNCTIONS_MUST_BE_LITERALS) \
    M(135, ZERO_ARRAY_OR_TUPLE_INDEX) \
    M(137, UNKNOWN_ELEMENT_IN_CONFIG) \
    M(138, EXCESSIVE_ELEMENT_IN_CONFIG) \
    M(139, NO_ELEMENTS_IN_CONFIG) \
    M(140, ALL_REQUESTED_COLUMNS_ARE_MISSING) \
    M(141, SAMPLING_NOT_SUPPORTED) \
    M(142, NOT_FOUND_NODE) \
    M(143, FOUND_MORE_THAN_ONE_NODE) \
    M(144, FIRST_DATE_IS_BIGGER_THAN_LAST_DATE) \
    M(145, UNKNOWN_OVERFLOW_MODE) \
    M(146, QUERY_SECTION_DOESNT_MAKE_SENSE) \
    M(147, NOT_FOUND_FUNCTION_ELEMENT_FOR_AGGREGATE) \
    M(148, NOT_FOUND_RELATION_ELEMENT_FOR_CONDITION) \
    M(149, NOT_FOUND_RHS_ELEMENT_FOR_CONDITION) \
    M(150, EMPTY_LIST_OF_ATTRIBUTES_PASSED) \
    M(151, INDEX_OF_COLUMN_IN_SORT_CLAUSE_IS_OUT_OF_RANGE) \
    M(152, UNKNOWN_DIRECTION_OF_SORTING) \
    M(153, ILLEGAL_DIVISION) \
    M(154, AGGREGATE_FUNCTION_NOT_APPLICABLE) \
    M(155, UNKNOWN_RELATION) \
    M(156, DICTIONARIES_WAS_NOT_LOADED) \
    M(157, ILLEGAL_OVERFLOW_MODE) \
    M(158, TOO_MANY_ROWS) \
    M(159, TIMEOUT_EXCEEDED) \
    M(160, TOO_SLOW) \
    M(161, TOO_MANY_COLUMNS) \
    M(162, TOO_DEEP_SUBQUERIES) \
    M(163, TOO_DEEP_PIPELINE) \
    M(164, READONLY) \
    M(165, TOO_MANY_TEMPORARY_COLUMNS) \
    M(166, TOO_MANY_TEMPORARY_NON_CONST_COLUMNS) \
    M(167, TOO_DEEP_AST) \
    M(168, TOO_BIG_AST) \
    M(169, BAD_TYPE_OF_FIELD) \
    M(170, BAD_GET) \
    M(172, CANNOT_CREATE_DIRECTORY) \
    M(173, CANNOT_ALLOCATE_MEMORY) \
    M(174, CYCLIC_ALIASES) \
    M(176, CHUNK_NOT_FOUND) \
    M(177, DUPLICATE_CHUNK_NAME) \
    M(178, MULTIPLE_ALIASES_FOR_EXPRESSION) \
    M(179, MULTIPLE_EXPRESSIONS_FOR_ALIAS) \
    M(180, THERE_IS_NO_PROFILE) \
    M(181, ILLEGAL_FINAL) \
    M(182, ILLEGAL_PREWHERE) \
    M(183, UNEXPECTED_EXPRESSION) \
    M(184, ILLEGAL_AGGREGATION) \
    M(185, UNSUPPORTED_MYISAM_BLOCK_TYPE) \
    M(186, UNSUPPORTED_COLLATION_LOCALE) \
    M(187, COLLATION_COMPARISON_FAILED) \
    M(188, UNKNOWN_ACTION) \
    M(189, TABLE_MUST_NOT_BE_CREATED_MANUALLY) \
    M(190, SIZES_OF_ARRAYS_DOESNT_MATCH) \
    M(191, SET_SIZE_LIMIT_EXCEEDED) \
    M(192, UNKNOWN_USER) \
    M(193, WRONG_PASSWORD) \
    M(194, REQUIRED_PASSWORD) \
    M(195, IP_ADDRESS_NOT_ALLOWED) \
    M(196, UNKNOWN_ADDRESS_PATTERN_TYPE) \
    M(197, SERVER_REVISION_IS_TOO_OLD) \
    M(198, DNS_ERROR) \
    M(199, UNKNOWN_QUOTA) \
    M(200, QUOTA_DOESNT_ALLOW_KEYS) \
    M(201, QUOTA_EXPIRED) \
    M(202, TOO_MANY_SIMULTANEOUS_QUERIES) \
    M(203, NO_FREE_CONNECTION) \
    M(204, CANNOT_FSYNC) \
    M(205, NESTED_TYPE_TOO_DEEP) \
    M(206, ALIAS_REQUIRED) \
    M(207, AMBIGUOUS_IDENTIFIER) \
    M(208, EMPTY_NESTED_TABLE) \
    M(209, SOCKET_TIMEOUT) \
    M(210, NETWORK_ERROR) \
    M(211, EMPTY_QUERY) \
    M(212, UNKNOWN_LOAD_BALANCING) \
    M(213, UNKNOWN_TOTALS_MODE) \
    M(214, CANNOT_STATVFS) \
    M(215, NOT_AN_AGGREGATE) \
    M(216, QUERY_WITH_SAME_ID_IS_ALREADY_RUNNING) \
    M(217, CLIENT_HAS_CONNECTED_TO_WRONG_PORT) \
    M(218, TABLE_IS_DROPPED) \
    M(219, DATABASE_NOT_EMPTY) \
    M(220, DUPLICATE_INTERSERVER_IO_ENDPOINT) \
    M(221, NO_SUCH_INTERSERVER_IO_ENDPOINT) \
    M(222, ADDING_REPLICA_TO_NON_EMPTY_TABLE) \
    M(223, UNEXPECTED_AST_STRUCTURE) \
    M(224, REPLICA_IS_ALREADY_ACTIVE) \
    M(225, NO_ZOOKEEPER) \
    M(226, NO_FILE_IN_DATA_PART) \
    M(227, UNEXPECTED_FILE_IN_DATA_PART) \
    M(228, BAD_SIZE_OF_FILE_IN_DATA_PART) \
    M(229, QUERY_IS_TOO_LARGE) \
    M(230, NOT_FOUND_EXPECTED_DATA_PART) \
    M(231, TOO_MANY_UNEXPECTED_DATA_PARTS) \
    M(232, NO_SUCH_DATA_PART) \
    M(233, BAD_DATA_PART_NAME) \
    M(234, NO_REPLICA_HAS_PART) \
    M(235, DUPLICATE_DATA_PART) \
    M(236, ABORTED) \
    M(237, NO_REPLICA_NAME_GIVEN) \
    M(238, FORMAT_VERSION_TOO_OLD) \
    M(239, CANNOT_MUNMAP) \
    M(240, CANNOT_MREMAP) \
    M(241, MEMORY_LIMIT_EXCEEDED) \
    M(242, TABLE_IS_READ_ONLY) \
    M(243, NOT_ENOUGH_SPACE) \
    M(244, UNEXPECTED_ZOOKEEPER_ERROR) \
    M(246, CORRUPTED_DATA) \
    M(247, INCORRECT_MARK) \
    M(248, INVALID_PARTITION_VALUE) \
    M(250, NOT_ENOUGH_BLOCK_NUMBERS) \
    M(251, NO_SUCH_REPLICA) \
    M(252, TOO_MANY_PARTS) \
    M(253, REPLICA_IS_ALREADY_EXIST) \
    M(254, NO_ACTIVE_REPLICAS) \
    M(255, TOO_MANY_RETRIES_TO_FETCH_PARTS) \
    M(256, PARTITION_ALREADY_EXISTS) \
    M(257, PARTITION_DOESNT_EXIST) \
    M(258, UNION_ALL_RESULT_STRUCTURES_MISMATCH) \
    M(260, CLIENT_OUTPUT_FORMAT_SPECIFIED) \
    M(261, UNKNOWN_BLOCK_INFO_FIELD) \
    M(262, BAD_COLLATION) \
    M(263, CANNOT_COMPILE_CODE) \
    M(264, INCOMPATIBLE_TYPE_OF_JOIN) \
    M(265, NO_AVAILABLE_REPLICA) \
    M(266, MISMATCH_REPLICAS_DATA_SOURCES) \
    M(267, STORAGE_DOESNT_SUPPORT_PARALLEL_REPLICAS) \
    M(268, CPUID_ERROR) \
    M(269, INFINITE_LOOP) \
    M(270, CANNOT_COMPRESS) \
    M(271, CANNOT_DECOMPRESS) \
    M(272, CANNOT_IO_SUBMIT) \
    M(273, CANNOT_IO_GETEVENTS) \
    M(274, AIO_READ_ERROR) \
    M(275, AIO_WRITE_ERROR) \
    M(277, INDEX_NOT_USED) \
    M(279, ALL_CONNECTION_TRIES_FAILED) \
    M(280, NO_AVAILABLE_DATA) \
    M(281, DICTIONARY_IS_EMPTY) \
    M(282, INCORRECT_INDEX) \
    M(283, UNKNOWN_DISTRIBUTED_PRODUCT_MODE) \
    M(284, WRONG_GLOBAL_SUBQUERY) \
    M(285, TOO_FEW_LIVE_REPLICAS) \
    M(286, UNSATISFIED_QUORUM_FOR_PREVIOUS_WRITE) \
    M(287, UNKNOWN_FORMAT_VERSION) \
    M(288, DISTRIBUTED_IN_JOIN_SUBQUERY_DENIED) \
    M(289, REPLICA_IS_NOT_IN_QUORUM) \
    M(290, LIMIT_EXCEEDED) \
    M(291, DATABASE_ACCESS_DENIED) \
    M(293, MONGODB_CANNOT_AUTHENTICATE) \
    M(294, INVALID_BLOCK_EXTRA_INFO) \
    M(295, RECEIVED_EMPTY_DATA) \
    M(296, NO_REMOTE_SHARD_FOUND) \
    M(297, SHARD_HAS_NO_CONNECTIONS) \
    M(298, CANNOT_PIPE) \
    M(299, CANNOT_FORK) \
    M(300, CANNOT_DLSYM) \
    M(301, CANNOT_CREATE_CHILD_PROCESS) \
    M(302, CHILD_WAS_NOT_EXITED_NORMALLY) \
    M(303, CANNOT_SELECT) \
    M(304, CANNOT_WAITPID) \
    M(305, TABLE_WAS_NOT_DROPPED) \
    M(306, TOO_DEEP_RECURSION) \
    M(307, TOO_MANY_BYTES) \
    M(308, UNEXPECTED_NODE_IN_ZOOKEEPER) \
    M(309, FUNCTION_CANNOT_HAVE_PARAMETERS) \
    M(317, INVALID_SHARD_WEIGHT) \
    M(318, INVALID_CONFIG_PARAMETER) \
    M(319, UNKNOWN_STATUS_OF_INSERT) \
    M(321, VALUE_IS_OUT_OF_RANGE_OF_DATA_TYPE) \
    M(335, BARRIER_TIMEOUT) \
    M(336, UNKNOWN_DATABASE_ENGINE) \
    M(337, DDL_GUARD_IS_ACTIVE) \
    M(341, UNFINISHED) \
    M(342, METADATA_MISMATCH) \
    M(344, SUPPORT_IS_DISABLED) \
    M(345, TABLE_DIFFERS_TOO_MUCH) \
    M(346, CANNOT_CONVERT_CHARSET) \
    M(347, CANNOT_LOAD_CONFIG) \
    M(349, CANNOT_INSERT_NULL_IN_ORDINARY_COLUMN) \
    M(350, INCOMPATIBLE_SOURCE_TABLES) \
    M(351, AMBIGUOUS_TABLE_NAME) \
    M(352, AMBIGUOUS_COLUMN_NAME) \
    M(353, INDEX_OF_POSITIONAL_ARGUMENT_IS_OUT_OF_RANGE) \
    M(354, ZLIB_INFLATE_FAILED) \
    M(355, ZLIB_DEFLATE_FAILED) \
    M(356, BAD_LAMBDA) \
    M(357, RESERVED_IDENTIFIER_NAME) \
    M(358, INTO_OUTFILE_NOT_ALLOWED) \
    M(359, TABLE_SIZE_EXCEEDS_MAX_DROP_SIZE_LIMIT) \
    M(360, CANNOT_CREATE_CHARSET_CONVERTER) \
    M(361, SEEK_POSITION_OUT_OF_BOUND) \
    M(362, CURRENT_WRITE_BUFFER_IS_EXHAUSTED) \
    M(363, CANNOT_CREATE_IO_BUFFER) \
    M(364, RECEIVED_ERROR_TOO_MANY_REQUESTS) \
    M(366, SIZES_OF_NESTED_COLUMNS_ARE_INCONSISTENT) \
    M(367, TOO_MANY_FETCHES) \
    M(369, ALL_REPLICAS_ARE_STALE) \
    M(370, DATA_TYPE_CANNOT_BE_USED_IN_TABLES) \
    M(371, INCONSISTENT_CLUSTER_DEFINITION) \
    M(372, SESSION_NOT_FOUND) \
    M(373, SESSION_IS_LOCKED) \
    M(374, INVALID_SESSION_TIMEOUT) \
    M(375, CANNOT_DLOPEN) \
    M(376, CANNOT_PARSE_UUID) \
    M(377, ILLEGAL_SYNTAX_FOR_DATA_TYPE) \
    M(378, DATA_TYPE_CANNOT_HAVE_ARGUMENTS) \
    M(379, UNKNOWN_STATUS_OF_DISTRIBUTED_DDL_TASK) \
    M(380, CANNOT_KILL) \
    M(381, HTTP_LENGTH_REQUIRED) \
    M(382, CANNOT_LOAD_CATBOOST_MODEL) \
    M(383, CANNOT_APPLY_CATBOOST_MODEL) \
    M(384, PART_IS_TEMPORARILY_LOCKED) \
    M(385, MULTIPLE_STREAMS_REQUIRED) \
    M(386, NO_COMMON_TYPE) \
    M(387, DICTIONARY_ALREADY_EXISTS) \
    M(388, CANNOT_ASSIGN_OPTIMIZE) \
    M(389, INSERT_WAS_DEDUPLICATED) \
    M(390, CANNOT_GET_CREATE_TABLE_QUERY) \
    M(391, EXTERNAL_LIBRARY_ERROR) \
    M(392, QUERY_IS_PROHIBITED) \
    M(393, THERE_IS_NO_QUERY) \
    M(394, QUERY_WAS_CANCELLED) \
    M(395, FUNCTION_THROW_IF_VALUE_IS_NON_ZERO) \
    M(396, TOO_MANY_ROWS_OR_BYTES) \
    M(397, QUERY_IS_NOT_SUPPORTED_IN_MATERIALIZED_VIEW) \
    M(398, UNKNOWN_MUTATION_COMMAND) \
    M(399, FORMAT_IS_NOT_SUITABLE_FOR_OUTPUT) \
    M(400, CANNOT_STAT) \
    M(401, FEATURE_IS_NOT_ENABLED_AT_BUILD_TIME) \
    M(402, CANNOT_IOSETUP) \
    M(403, INVALID_JOIN_ON_EXPRESSION) \
    M(404, BAD_ODBC_CONNECTION_STRING) \
    M(405, PARTITION_SIZE_EXCEEDS_MAX_DROP_SIZE_LIMIT) \
    M(406, TOP_AND_LIMIT_TOGETHER) \
    M(407, DECIMAL_OVERFLOW) \
    M(408, BAD_REQUEST_PARAMETER) \
    M(409, EXTERNAL_EXECUTABLE_NOT_FOUND) \
    M(410, EXTERNAL_SERVER_IS_NOT_RESPONDING) \
    M(411, PTHREAD_ERROR) \
    M(412, NETLINK_ERROR) \
    M(413, CANNOT_SET_SIGNAL_HANDLER) \
    M(415, ALL_REPLICAS_LOST) \
    M(416, REPLICA_STATUS_CHANGED) \
    M(417, EXPECTED_ALL_OR_ANY) \
    M(418, UNKNOWN_JOIN) \
    M(419, MULTIPLE_ASSIGNMENTS_TO_COLUMN) \
    M(420, CANNOT_UPDATE_COLUMN) \
    M(421, CANNOT_ADD_DIFFERENT_AGGREGATE_STATES) \
    M(422, UNSUPPORTED_URI_SCHEME) \
    M(423, CANNOT_GETTIMEOFDAY) \
    M(424, CANNOT_LINK) \
    M(425, SYSTEM_ERROR) \
    M(427, CANNOT_COMPILE_REGEXP) \
    M(428, UNKNOWN_LOG_LEVEL) \
    M(429, FAILED_TO_GETPWUID) \
    M(430, MISMATCHING_USERS_FOR_PROCESS_AND_DATA) \
    M(431, ILLEGAL_SYNTAX_FOR_CODEC_TYPE) \
    M(432, UNKNOWN_CODEC) \
    M(433, ILLEGAL_CODEC_PARAMETER) \
    M(434, CANNOT_PARSE_PROTOBUF_SCHEMA) \
    M(435, NO_COLUMN_SERIALIZED_TO_REQUIRED_PROTOBUF_FIELD) \
    M(436, PROTOBUF_BAD_CAST) \
    M(437, PROTOBUF_FIELD_NOT_REPEATED) \
    M(438, DATA_TYPE_CANNOT_BE_PROMOTED) \
    M(439, CANNOT_SCHEDULE_TASK) \
    M(440, INVALID_LIMIT_EXPRESSION) \
    M(441, CANNOT_PARSE_DOMAIN_VALUE_FROM_STRING) \
    M(442, BAD_DATABASE_FOR_TEMPORARY_TABLE) \
    M(443, NO_COLUMNS_SERIALIZED_TO_PROTOBUF_FIELDS) \
    M(444, UNKNOWN_PROTOBUF_FORMAT) \
    M(445, CANNOT_MPROTECT) \
    M(446, FUNCTION_NOT_ALLOWED) \
    M(447, HYPERSCAN_CANNOT_SCAN_TEXT) \
    M(448, BROTLI_READ_FAILED) \
    M(449, BROTLI_WRITE_FAILED) \
    M(450, BAD_TTL_EXPRESSION) \
    M(451, BAD_TTL_FILE) \
    M(452, SETTING_CONSTRAINT_VIOLATION) \
    M(453, MYSQL_CLIENT_INSUFFICIENT_CAPABILITIES) \
    M(454, OPENSSL_ERROR) \
    M(455, SUSPICIOUS_TYPE_FOR_LOW_CARDINALITY) \
    M(456, UNKNOWN_QUERY_PARAMETER) \
    M(457, BAD_QUERY_PARAMETER) \
    M(458, CANNOT_UNLINK) \
    M(459, CANNOT_SET_THREAD_PRIORITY) \
    M(460, CANNOT_CREATE_TIMER) \
    M(461, CANNOT_SET_TIMER_PERIOD) \
    M(462, CANNOT_DELETE_TIMER) \
    M(463, CANNOT_FCNTL) \
    M(464, CANNOT_PARSE_ELF) \
    M(465, CANNOT_PARSE_DWARF) \
    M(466, INSECURE_PATH) \
    M(467, CANNOT_PARSE_BOOL) \
    M(468, CANNOT_PTHREAD_ATTR) \
    M(469, VIOLATED_CONSTRAINT) \
    M(470, QUERY_IS_NOT_SUPPORTED_IN_LIVE_VIEW) \
    M(471, INVALID_SETTING_VALUE) \
    M(472, READONLY_SETTING) \
    M(473, DEADLOCK_AVOIDED) \
    M(474, INVALID_TEMPLATE_FORMAT) \
    M(475, INVALID_WITH_FILL_EXPRESSION) \
    M(476, WITH_TIES_WITHOUT_ORDER_BY) \
    M(477, INVALID_USAGE_OF_INPUT) \
    M(478, UNKNOWN_POLICY) \
    M(479, UNKNOWN_DISK) \
    M(480, UNKNOWN_PROTOCOL) \
    M(481, PATH_ACCESS_DENIED) \
    M(482, DICTIONARY_ACCESS_DENIED) \
    M(483, TOO_MANY_REDIRECTS) \
    M(484, INTERNAL_REDIS_ERROR) \
    M(485, SCALAR_ALREADY_EXISTS) \
    M(487, CANNOT_GET_CREATE_DICTIONARY_QUERY) \
    M(488, UNKNOWN_DICTIONARY) \
    M(489, INCORRECT_DICTIONARY_DEFINITION) \
    M(490, CANNOT_FORMAT_DATETIME) \
    M(491, UNACCEPTABLE_URL) \
    M(492, ACCESS_ENTITY_NOT_FOUND) \
    M(493, ACCESS_ENTITY_ALREADY_EXISTS) \
    M(494, ACCESS_ENTITY_FOUND_DUPLICATES) \
    M(495, ACCESS_STORAGE_READONLY) \
    M(496, QUOTA_REQUIRES_CLIENT_KEY) \
    M(497, ACCESS_DENIED) \
    M(498, LIMIT_BY_WITH_TIES_IS_NOT_SUPPORTED) \
    M(499, S3_ERROR) \
    M(501, CANNOT_CREATE_DATABASE) \
    M(502, CANNOT_SIGQUEUE) \
    M(503, AGGREGATE_FUNCTION_THROW) \
    M(504, FILE_ALREADY_EXISTS) \
    M(505, CANNOT_DELETE_DIRECTORY) \
    M(506, UNEXPECTED_ERROR_CODE) \
    M(507, UNABLE_TO_SKIP_UNUSED_SHARDS) \
    M(508, UNKNOWN_ACCESS_TYPE) \
    M(509, INVALID_GRANT) \
    M(510, CACHE_DICTIONARY_UPDATE_FAIL) \
    M(511, UNKNOWN_ROLE) \
    M(512, SET_NON_GRANTED_ROLE) \
    M(513, UNKNOWN_PART_TYPE) \
    M(514, ACCESS_STORAGE_FOR_INSERTION_NOT_FOUND) \
    M(515, INCORRECT_ACCESS_ENTITY_DEFINITION) \
    M(516, AUTHENTICATION_FAILED) \
    M(517, CANNOT_ASSIGN_ALTER) \
    M(518, CANNOT_COMMIT_OFFSET) \
    M(519, NO_REMOTE_SHARD_AVAILABLE) \
    M(520, CANNOT_DETACH_DICTIONARY_AS_TABLE) \
    M(521, ATOMIC_RENAME_FAIL) \
    M(523, UNKNOWN_ROW_POLICY) \
    M(524, ALTER_OF_COLUMN_IS_FORBIDDEN) \
    M(525, INCORRECT_DISK_INDEX) \
    M(526, UNKNOWN_VOLUME_TYPE) \
    M(527, NO_SUITABLE_FUNCTION_IMPLEMENTATION) \
    M(528, CASSANDRA_INTERNAL_ERROR) \
    M(529, NOT_A_LEADER) \
    M(530, CANNOT_CONNECT_RABBITMQ) \
    M(531, CANNOT_FSTAT) \
    M(532, LDAP_ERROR) \
    M(533, INCONSISTENT_RESERVATIONS) \
    M(534, NO_RESERVATIONS_PROVIDED) \
    M(535, UNKNOWN_RAID_TYPE) \
    M(536, CANNOT_RESTORE_FROM_FIELD_DUMP) \
    M(537, ILLEGAL_MYSQL_VARIABLE) \
    M(538, MYSQL_SYNTAX_ERROR) \
    M(539, CANNOT_BIND_RABBITMQ_EXCHANGE) \
    M(540, CANNOT_DECLARE_RABBITMQ_EXCHANGE) \
    M(541, CANNOT_CREATE_RABBITMQ_QUEUE_BINDING) \
    M(542, CANNOT_REMOVE_RABBITMQ_EXCHANGE) \
    M(543, UNKNOWN_MYSQL_DATATYPES_SUPPORT_LEVEL) \
    M(544, ROW_AND_ROWS_TOGETHER) \
    M(545, FIRST_AND_NEXT_TOGETHER) \
    M(546, NO_ROW_DELIMITER) \
    M(547, INVALID_RAID_TYPE) \
    M(548, UNKNOWN_VOLUME) \
    M(549, DATA_TYPE_CANNOT_BE_USED_IN_KEY) \
    M(550, CONDITIONAL_TREE_PARENT_NOT_FOUND) \
    M(551, ILLEGAL_PROJECTION_MANIPULATOR) \
    M(552, UNRECOGNIZED_ARGUMENTS) \
    M(553, LZMA_STREAM_ENCODER_FAILED) \
    M(554, LZMA_STREAM_DECODER_FAILED) \
    M(555, ROCKSDB_ERROR) \
    M(556, SYNC_MYSQL_USER_ACCESS_ERROR)\
    M(557, UNKNOWN_UNION) \
    M(558, EXPECTED_ALL_OR_DISTINCT) \
    M(559, INVALID_GRPC_QUERY_INFO) \
    M(560, ZSTD_ENCODER_FAILED) \
    M(561, ZSTD_DECODER_FAILED) \
    M(562, TLD_LIST_NOT_FOUND) \
    M(563, CANNOT_READ_MAP_FROM_TEXT) \
    M(564, INTERSERVER_SCHEME_DOESNT_MATCH) \
    M(565, TOO_MANY_PARTITIONS) \
    M(566, CANNOT_RMDIR) \
    M(567, DUPLICATED_PART_UUIDS) \
    M(568, RAFT_ERROR) \
    M(569, MULTIPLE_COLUMNS_SERIALIZED_TO_SAME_PROTOBUF_FIELD) \
    M(570, DATA_TYPE_INCOMPATIBLE_WITH_PROTOBUF_FIELD) \
    M(571, DATABASE_REPLICATION_FAILED) \
    M(572, TOO_MANY_QUERY_PLAN_OPTIMIZATIONS) \
    M(573, EPOLL_ERROR) \
    M(574, DISTRIBUTED_TOO_MANY_PENDING_BYTES) \
    M(575, UNKNOWN_SNAPSHOT) \
    M(576, KERBEROS_ERROR) \
<<<<<<< HEAD
    M(577, INCORRECT_PART_TYPE) \
=======
    M(577, INVALID_SHARD_ID) \
    M(578, INVALID_FORMAT_INSERT_QUERY_WITH_DATA) \
>>>>>>> c9265b64
    \
    M(999, KEEPER_EXCEPTION) \
    M(1000, POCO_EXCEPTION) \
    M(1001, STD_EXCEPTION) \
    M(1002, UNKNOWN_EXCEPTION) \

/* See END */

namespace DB
{
namespace ErrorCodes
{
#define M(VALUE, NAME) extern const Value NAME = VALUE;
    APPLY_FOR_ERROR_CODES(M)
#undef M

    constexpr Value END = 3000;
    std::atomic<Value> values[END + 1]{};

    struct ErrorCodesNames
    {
        std::string_view names[END + 1];
        ErrorCodesNames()
        {
#define M(VALUE, NAME) names[VALUE] = std::string_view(#NAME);
            APPLY_FOR_ERROR_CODES(M)
#undef M
        }
    } error_codes_names;

    std::string_view getName(ErrorCode error_code)
    {
        if (error_code >= END)
            return std::string_view();
        return error_codes_names.names[error_code];
    }

    ErrorCode end() { return END + 1; }
}

}<|MERGE_RESOLUTION|>--- conflicted
+++ resolved
@@ -543,12 +543,9 @@
     M(574, DISTRIBUTED_TOO_MANY_PENDING_BYTES) \
     M(575, UNKNOWN_SNAPSHOT) \
     M(576, KERBEROS_ERROR) \
-<<<<<<< HEAD
-    M(577, INCORRECT_PART_TYPE) \
-=======
     M(577, INVALID_SHARD_ID) \
     M(578, INVALID_FORMAT_INSERT_QUERY_WITH_DATA) \
->>>>>>> c9265b64
+    M(579, INCORRECT_PART_TYPE) \
     \
     M(999, KEEPER_EXCEPTION) \
     M(1000, POCO_EXCEPTION) \
