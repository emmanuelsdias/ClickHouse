--- conflicted
+++ resolved
@@ -217,13 +217,9 @@
                     break;
                 }
                 case MYSQL_TYPE_NEWDECIMAL:
-<<<<<<< HEAD
                 case MYSQL_TYPE_STRING:
                 {
-=======
-                case MYSQL_TYPE_STRING: {
                     /// Big-Endian
->>>>>>> eb7e480d
                     auto b0 = UInt16(meta[pos] << 8);
                     auto b1 = UInt8(meta[pos + 1]);
                     column_meta.emplace_back(UInt16(b0 + b1));
