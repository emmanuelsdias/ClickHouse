#include <Core/Defines.h>
#include <Core/SettingsChangesHistory.h>
#include <IO/ReadBufferFromString.h>
#include <IO/ReadHelpers.h>
#include <boost/algorithm/string.hpp>


namespace DB
{

namespace ErrorCodes
{
    extern const int BAD_ARGUMENTS;
    extern const int LOGICAL_ERROR;
}

ClickHouseVersion::ClickHouseVersion(const String & version)
{
    Strings split;
    boost::split(split, version, [](char c){ return c == '.'; });
    components.reserve(split.size());
    if (split.empty())
        throw Exception{ErrorCodes::BAD_ARGUMENTS, "Cannot parse ClickHouse version here: {}", version};

    for (const auto & split_element : split)
    {
        size_t component;
        ReadBufferFromString buf(split_element);
        if (!tryReadIntText(component, buf) || !buf.eof())
            throw Exception{ErrorCodes::BAD_ARGUMENTS, "Cannot parse ClickHouse version here: {}", version};
        components.push_back(component);
    }
}

ClickHouseVersion::ClickHouseVersion(const char * version)
    : ClickHouseVersion(String(version))
{
}

String ClickHouseVersion::toString() const
{
    String version = std::to_string(components[0]);
    for (size_t i = 1; i < components.size(); ++i)
        version += "." + std::to_string(components[i]);

    return version;
}

// clang-format off
/// History of settings changes that controls some backward incompatible changes
/// across all ClickHouse versions. It maps ClickHouse version to settings changes that were done
/// in this version. This history contains both changes to existing settings and newly added settings.
/// Settings changes is a vector of structs
///     {setting_name, previous_value, new_value, reason}.
/// For newly added setting choose the most appropriate previous_value (for example, if new setting
/// controls new feature and it's 'true' by default, use 'false' as previous_value).
/// It's used to implement `compatibility` setting (see https://github.com/ClickHouse/ClickHouse/issues/35972)
/// Note: please check if the key already exists to prevent duplicate entries.
static std::initializer_list<std::pair<ClickHouseVersion, SettingsChangesHistory::SettingsChanges>> settings_changes_history_initializer =
{
    {"24.12",
        {
        }
    },
    {"24.11",
        {
<<<<<<< HEAD
            {"read_in_order_use_virtual_row", false, false, "Use virtual row while reading in order of primary key or its monotonic function fashion. It is useful when searching over multiple parts as only relevant ones are touched."},
=======
            {"distributed_cache_discard_connection_if_unread_data", true, true, "New setting"},
>>>>>>> 4bfce22c
        }
    },
    {"24.10",
        {
            {"query_metric_log_interval", 0, -1, "New setting."},
            {"enforce_strict_identifier_format", false, false, "New setting."},
            {"enable_parsing_to_custom_serialization", false, true, "New setting"},
            {"mongodb_throw_on_unsupported_query", false, true, "New setting."},
            {"enable_parallel_replicas", false, false, "Parallel replicas with read tasks became the Beta tier feature."},
            {"parallel_replicas_mode", "read_tasks", "read_tasks", "This setting was introduced as a part of making parallel replicas feature Beta"},
            {"filesystem_cache_name", "", "", "Filesystem cache name to use for stateless table engines or data lakes"},
            {"restore_replace_external_dictionary_source_to_null", false, false, "New setting."},
            {"show_create_query_identifier_quoting_rule", "when_necessary", "when_necessary", "New setting."},
            {"show_create_query_identifier_quoting_style", "Backticks", "Backticks", "New setting."},
            {"merge_tree_min_read_task_size", 8, 8, "New setting"},
            {"merge_tree_min_rows_for_concurrent_read_for_remote_filesystem", (20 * 8192), 0, "Setting is deprecated"},
            {"merge_tree_min_bytes_for_concurrent_read_for_remote_filesystem", (24 * 10 * 1024 * 1024), 0, "Setting is deprecated"},
            {"implicit_select", false, false, "A new setting."},
            {"output_format_native_write_json_as_string", false, false, "Add new setting to allow write JSON column as single String column in Native format"},
            {"output_format_binary_write_json_as_string", false, false, "Add new setting to write values of JSON type as JSON string in RowBinary output format"},
            {"input_format_binary_read_json_as_string", false, false, "Add new setting to read values of JSON type as JSON string in RowBinary input format"},
            {"min_free_disk_bytes_to_perform_insert", 0, 0, "New setting."},
            {"min_free_disk_ratio_to_perform_insert", 0.0, 0.0, "New setting."},
            {"enable_named_columns_in_function_tuple", false, false, "Disabled pending usability improvements"},
            {"cloud_mode_database_engine", 1, 1, "A setting for ClickHouse Cloud"},
            {"allow_experimental_shared_set_join", 1, 1, "A setting for ClickHouse Cloud"},
            {"read_through_distributed_cache", 0, 0, "A setting for ClickHouse Cloud"},
            {"write_through_distributed_cache", 0, 0, "A setting for ClickHouse Cloud"},
            {"distributed_cache_throw_on_error", 0, 0, "A setting for ClickHouse Cloud"},
            {"distributed_cache_log_mode", "on_error", "on_error", "A setting for ClickHouse Cloud"},
            {"distributed_cache_fetch_metrics_only_from_current_az", 1, 1, "A setting for ClickHouse Cloud"},
            {"distributed_cache_connect_max_tries", 100, 100, "A setting for ClickHouse Cloud"},
            {"distributed_cache_receive_response_wait_milliseconds", 60000, 60000, "A setting for ClickHouse Cloud"},
            {"distributed_cache_receive_timeout_milliseconds", 10000, 10000, "A setting for ClickHouse Cloud"},
            {"distributed_cache_wait_connection_from_pool_milliseconds", 100, 100, "A setting for ClickHouse Cloud"},
            {"distributed_cache_bypass_connection_pool", 0, 0, "A setting for ClickHouse Cloud"},
            {"distributed_cache_pool_behaviour_on_limit", "allocate_bypassing_pool", "allocate_bypassing_pool", "A setting for ClickHouse Cloud"},
            {"distributed_cache_read_alignment", 0, 0, "A setting for ClickHouse Cloud"},
            {"distributed_cache_max_unacked_inflight_packets", 10, 10, "A setting for ClickHouse Cloud"},
            {"distributed_cache_data_packet_ack_window", 5, 5, "A setting for ClickHouse Cloud"},
            {"input_format_parquet_enable_row_group_prefetch", false, true, "Enable row group prefetching during parquet parsing. Currently, only single-threaded parsing can prefetch."},
            {"input_format_orc_dictionary_as_low_cardinality", false, true, "Treat ORC dictionary encoded columns as LowCardinality columns while reading ORC files"},
            {"allow_experimental_refreshable_materialized_view", false, true, "Not experimental anymore"},
            {"max_parts_to_move", 0, 1000, "New setting"},
            {"hnsw_candidate_list_size_for_search", 64, 256, "New setting. Previously, the value was optionally specified in CREATE INDEX and 64 by default."},
            {"allow_reorder_prewhere_conditions", false, true, "New setting"},
            {"input_format_parquet_bloom_filter_push_down", false, true, "When reading Parquet files, skip whole row groups based on the WHERE/PREWHERE expressions and bloom filter in the Parquet metadata."},
            {"date_time_64_output_format_cut_trailing_zeros_align_to_groups_of_thousands", false, false, "Dynamically trim the trailing zeros of datetime64 values to adjust the output scale to (0, 3, 6), corresponding to 'seconds', 'milliseconds', and 'microseconds'."},
            {"azure_check_objects_after_upload", false, false, "Check each uploaded object in azure blob storage to be sure that upload was successful"},
            {"backup_restore_keeper_max_retries", 20, 1000, "Should be big enough so the whole operation BACKUP or RESTORE operation won't fail because of a temporary [Zoo]Keeper failure in the middle of it."},
            {"backup_restore_failure_after_host_disconnected_for_seconds", 0, 3600, "New setting."},
            {"backup_restore_keeper_max_retries_while_initializing", 0, 20, "New setting."},
            {"backup_restore_keeper_max_retries_while_handling_error", 0, 20, "New setting."},
            {"backup_restore_finish_timeout_after_error_sec", 0, 180, "New setting."},
        }
    },
    {"24.9",
        {
            {"output_format_orc_dictionary_key_size_threshold", 0.0, 0.0, "For a string column in ORC output format, if the number of distinct values is greater than this fraction of the total number of non-null rows, turn off dictionary encoding. Otherwise dictionary encoding is enabled"},
            {"input_format_json_empty_as_default", false, false, "Added new setting to allow to treat empty fields in JSON input as default values."},
            {"input_format_try_infer_variants", false, false, "Try to infer Variant type in text formats when there is more than one possible type for column/array elements"},
            {"join_output_by_rowlist_perkey_rows_threshold", 0, 5, "The lower limit of per-key average rows in the right table to determine whether to output by row list in hash join."},
            {"create_if_not_exists", false, false, "New setting."},
            {"allow_materialized_view_with_bad_select", true, true, "Support (but not enable yet) stricter validation in CREATE MATERIALIZED VIEW"},
            {"parallel_replicas_mark_segment_size", 128, 0, "Value for this setting now determined automatically"},
            {"database_replicated_allow_replicated_engine_arguments", 1, 0, "Don't allow explicit arguments by default"},
            {"database_replicated_allow_explicit_uuid", 1, 0, "Added a new setting to disallow explicitly specifying table UUID"},
            {"parallel_replicas_local_plan", false, false, "Use local plan for local replica in a query with parallel replicas"},
            {"join_to_sort_minimum_perkey_rows", 0, 40, "The lower limit of per-key average rows in the right table to determine whether to rerange the right table by key in left or inner join. This setting ensures that the optimization is not applied for sparse table keys"},
            {"join_to_sort_maximum_table_rows", 0, 10000, "The maximum number of rows in the right table to determine whether to rerange the right table by key in left or inner join"},
            {"allow_experimental_join_right_table_sorting", false, false, "If it is set to true, and the conditions of `join_to_sort_minimum_perkey_rows` and `join_to_sort_maximum_table_rows` are met, rerange the right table by key to improve the performance in left or inner hash join"},
            {"mongodb_throw_on_unsupported_query", false, true, "New setting."},
            {"min_free_disk_bytes_to_perform_insert", 0, 0, "Maintain some free disk space bytes from inserts while still allowing for temporary writing."},
            {"min_free_disk_ratio_to_perform_insert", 0.0, 0.0, "Maintain some free disk space bytes expressed as ratio to total disk space from inserts while still allowing for temporary writing."},
        }
    },
    {"24.8",
        {
            {"rows_before_aggregation", false, false, "Provide exact value for rows_before_aggregation statistic, represents the number of rows read before aggregation"},
            {"restore_replace_external_table_functions_to_null", false, false, "New setting."},
            {"restore_replace_external_engines_to_null", false, false, "New setting."},
            {"input_format_json_max_depth", 1000000, 1000, "It was unlimited in previous versions, but that was unsafe."},
            {"merge_tree_min_bytes_per_task_for_remote_reading", 4194304, 2097152, "Value is unified with `filesystem_prefetch_min_bytes_for_single_read_task`"},
            {"use_hive_partitioning", false, false, "Allows to use hive partitioning for File, URL, S3, AzureBlobStorage and HDFS engines."},
            {"allow_experimental_kafka_offsets_storage_in_keeper", false, false, "Allow the usage of experimental Kafka storage engine that stores the committed offsets in ClickHouse Keeper"},
            {"allow_archive_path_syntax", true, true, "Added new setting to allow disabling archive path syntax."},
            {"query_cache_tag", "", "", "New setting for labeling query cache settings."},
            {"allow_experimental_time_series_table", false, false, "Added new setting to allow the TimeSeries table engine"},
            {"enable_analyzer", 1, 1, "Added an alias to a setting `allow_experimental_analyzer`."},
            {"optimize_functions_to_subcolumns", false, true, "Enabled settings by default"},
            {"allow_experimental_json_type", false, false, "Add new experimental JSON type"},
            {"use_json_alias_for_old_object_type", true, false, "Use JSON type alias to create new JSON type"},
            {"type_json_skip_duplicated_paths", false, false, "Allow to skip duplicated paths during JSON parsing"},
            {"allow_experimental_vector_similarity_index", false, false, "Added new setting to allow experimental vector similarity indexes"},
            {"input_format_try_infer_datetimes_only_datetime64", true, false, "Allow to infer DateTime instead of DateTime64 in data formats"},
        }
    },
    {"24.7",
        {
            {"output_format_parquet_write_page_index", false, true, "Add a possibility to write page index into parquet files."},
            {"output_format_binary_encode_types_in_binary_format", false, false, "Added new setting to allow to write type names in binary format in RowBinaryWithNamesAndTypes output format"},
            {"input_format_binary_decode_types_in_binary_format", false, false, "Added new setting to allow to read type names in binary format in RowBinaryWithNamesAndTypes input format"},
            {"output_format_native_encode_types_in_binary_format", false, false, "Added new setting to allow to write type names in binary format in Native output format"},
            {"input_format_native_decode_types_in_binary_format", false, false, "Added new setting to allow to read type names in binary format in Native output format"},
            {"read_in_order_use_buffering", false, true, "Use buffering before merging while reading in order of primary key"},
            {"enable_named_columns_in_function_tuple", false, false, "Generate named tuples in function tuple() when all names are unique and can be treated as unquoted identifiers."},
            {"optimize_trivial_insert_select", true, false, "The optimization does not make sense in many cases."},
            {"dictionary_validate_primary_key_type", false, false, "Validate primary key type for dictionaries. By default id type for simple layouts will be implicitly converted to UInt64."},
            {"collect_hash_table_stats_during_joins", false, true, "New setting."},
            {"max_size_to_preallocate_for_joins", 0, 100'000'000, "New setting."},
            {"input_format_orc_reader_time_zone_name", "GMT", "GMT", "The time zone name for ORC row reader, the default ORC row reader's time zone is GMT."},
            {"database_replicated_allow_heavy_create", true, false, "Long-running DDL queries (CREATE AS SELECT and POPULATE) for Replicated database engine was forbidden"},
            {"query_plan_merge_filters", false, false, "Allow to merge filters in the query plan"},
            {"azure_sdk_max_retries", 10, 10, "Maximum number of retries in azure sdk"},
            {"azure_sdk_retry_initial_backoff_ms", 10, 10, "Minimal backoff between retries in azure sdk"},
            {"azure_sdk_retry_max_backoff_ms", 1000, 1000, "Maximal backoff between retries in azure sdk"},
            {"ignore_on_cluster_for_replicated_named_collections_queries", false, false, "Ignore ON CLUSTER clause for replicated named collections management queries."},
            {"backup_restore_s3_retry_attempts", 1000,1000, "Setting for Aws::Client::RetryStrategy, Aws::Client does retries itself, 0 means no retries. It takes place only for backup/restore."},
            {"postgresql_connection_attempt_timeout", 2, 2, "Allow to control 'connect_timeout' parameter of PostgreSQL connection."},
            {"postgresql_connection_pool_retries", 2, 2, "Allow to control the number of retries in PostgreSQL connection pool."}
        }
    },
    {"24.6",
        {
            {"materialize_skip_indexes_on_insert", true, true, "Added new setting to allow to disable materialization of skip indexes on insert"},
            {"materialize_statistics_on_insert", true, true, "Added new setting to allow to disable materialization of statistics on insert"},
            {"input_format_parquet_use_native_reader", false, false, "When reading Parquet files, to use native reader instead of arrow reader."},
            {"hdfs_throw_on_zero_files_match", false, false, "Allow to throw an error when ListObjects request cannot match any files in HDFS engine instead of empty query result"},
            {"azure_throw_on_zero_files_match", false, false, "Allow to throw an error when ListObjects request cannot match any files in AzureBlobStorage engine instead of empty query result"},
            {"s3_validate_request_settings", true, true, "Allow to disable S3 request settings validation"},
            {"allow_experimental_full_text_index", false, false, "Enable experimental full-text index"},
            {"azure_skip_empty_files", false, false, "Allow to skip empty files in azure table engine"},
            {"hdfs_ignore_file_doesnt_exist", false, false, "Allow to return 0 rows when the requested files don't exist instead of throwing an exception in HDFS table engine"},
            {"azure_ignore_file_doesnt_exist", false, false, "Allow to return 0 rows when the requested files don't exist instead of throwing an exception in AzureBlobStorage table engine"},
            {"s3_ignore_file_doesnt_exist", false, false, "Allow to return 0 rows when the requested files don't exist instead of throwing an exception in S3 table engine"},
            {"s3_max_part_number", 10000, 10000, "Maximum part number number for s3 upload part"},
            {"s3_max_single_operation_copy_size", 32 * 1024 * 1024, 32 * 1024 * 1024, "Maximum size for a single copy operation in s3"},
            {"input_format_parquet_max_block_size", 8192, DEFAULT_BLOCK_SIZE, "Increase block size for parquet reader."},
            {"input_format_parquet_prefer_block_bytes", 0, DEFAULT_BLOCK_SIZE * 256, "Average block bytes output by parquet reader."},
            {"enable_blob_storage_log", true, true, "Write information about blob storage operations to system.blob_storage_log table"},
            {"allow_deprecated_snowflake_conversion_functions", true, false, "Disabled deprecated functions snowflakeToDateTime[64] and dateTime[64]ToSnowflake."},
            {"allow_statistic_optimize", false, false, "Old setting which popped up here being renamed."},
            {"allow_experimental_statistic", false, false, "Old setting which popped up here being renamed."},
            {"allow_statistics_optimize", false, false, "The setting was renamed. The previous name is `allow_statistic_optimize`."},
            {"allow_experimental_statistics", false, false, "The setting was renamed. The previous name is `allow_experimental_statistic`."},
            {"enable_vertical_final", false, true, "Enable vertical final by default again after fixing bug"},
            {"parallel_replicas_custom_key_range_lower", 0, 0, "Add settings to control the range filter when using parallel replicas with dynamic shards"},
            {"parallel_replicas_custom_key_range_upper", 0, 0, "Add settings to control the range filter when using parallel replicas with dynamic shards. A value of 0 disables the upper limit"},
            {"output_format_pretty_display_footer_column_names", 0, 1, "Add a setting to display column names in the footer if there are many rows. Threshold value is controlled by output_format_pretty_display_footer_column_names_min_rows."},
            {"output_format_pretty_display_footer_column_names_min_rows", 0, 50, "Add a setting to control the threshold value for setting output_format_pretty_display_footer_column_names_min_rows. Default 50."},
            {"output_format_csv_serialize_tuple_into_separate_columns", true, true, "A new way of how interpret tuples in CSV format was added."},
            {"input_format_csv_deserialize_separate_columns_into_tuple", true, true, "A new way of how interpret tuples in CSV format was added."},
            {"input_format_csv_try_infer_strings_from_quoted_tuples", true, true, "A new way of how interpret tuples in CSV format was added."},
        }
    },
    {"24.5",
        {
            {"allow_deprecated_error_prone_window_functions", true, false, "Allow usage of deprecated error prone window functions (neighbor, runningAccumulate, runningDifferenceStartingWithFirstValue, runningDifference)"},
            {"allow_experimental_join_condition", false, false, "Support join with inequal conditions which involve columns from both left and right table. e.g. t1.y < t2.y."},
            {"input_format_tsv_crlf_end_of_line", false, false, "Enables reading of CRLF line endings with TSV formats"},
            {"output_format_parquet_use_custom_encoder", false, true, "Enable custom Parquet encoder."},
            {"cross_join_min_rows_to_compress", 0, 10000000, "Minimal count of rows to compress block in CROSS JOIN. Zero value means - disable this threshold. This block is compressed when any of the two thresholds (by rows or by bytes) are reached."},
            {"cross_join_min_bytes_to_compress", 0, 1_GiB, "Minimal size of block to compress in CROSS JOIN. Zero value means - disable this threshold. This block is compressed when any of the two thresholds (by rows or by bytes) are reached."},
            {"http_max_chunk_size", 0, 0, "Internal limitation"},
            {"prefer_external_sort_block_bytes", 0, DEFAULT_BLOCK_SIZE * 256, "Prefer maximum block bytes for external sort, reduce the memory usage during merging."},
            {"input_format_force_null_for_omitted_fields", false, false, "Disable type-defaults for omitted fields when needed"},
            {"cast_string_to_dynamic_use_inference", false, false, "Add setting to allow converting String to Dynamic through parsing"},
            {"allow_experimental_dynamic_type", false, false, "Add new experimental Dynamic type"},
            {"azure_max_blocks_in_multipart_upload", 50000, 50000, "Maximum number of blocks in multipart upload for Azure."},
            {"allow_archive_path_syntax", false, true, "Added new setting to allow disabling archive path syntax."},
        }
    },
    {"24.4",
        {
            {"input_format_json_throw_on_bad_escape_sequence", true, true, "Allow to save JSON strings with bad escape sequences"},
            {"max_parsing_threads", 0, 0, "Add a separate setting to control number of threads in parallel parsing from files"},
            {"ignore_drop_queries_probability", 0, 0, "Allow to ignore drop queries in server with specified probability for testing purposes"},
            {"lightweight_deletes_sync", 2, 2, "The same as 'mutation_sync', but controls only execution of lightweight deletes"},
            {"query_cache_system_table_handling", "save", "throw", "The query cache no longer caches results of queries against system tables"},
            {"input_format_json_ignore_unnecessary_fields", false, true, "Ignore unnecessary fields and not parse them. Enabling this may not throw exceptions on json strings of invalid format or with duplicated fields"},
            {"input_format_hive_text_allow_variable_number_of_columns", false, true, "Ignore extra columns in Hive Text input (if file has more columns than expected) and treat missing fields in Hive Text input as default values."},
            {"allow_experimental_database_replicated", false, true, "Database engine Replicated is now in Beta stage"},
            {"temporary_data_in_cache_reserve_space_wait_lock_timeout_milliseconds", (10 * 60 * 1000), (10 * 60 * 1000), "Wait time to lock cache for sapce reservation in temporary data in filesystem cache"},
            {"optimize_rewrite_sum_if_to_count_if", false, true, "Only available for the analyzer, where it works correctly"},
            {"azure_allow_parallel_part_upload", "true", "true", "Use multiple threads for azure multipart upload."},
            {"max_recursive_cte_evaluation_depth", DBMS_RECURSIVE_CTE_MAX_EVALUATION_DEPTH, DBMS_RECURSIVE_CTE_MAX_EVALUATION_DEPTH, "Maximum limit on recursive CTE evaluation depth"},
            {"query_plan_convert_outer_join_to_inner_join", false, true, "Allow to convert OUTER JOIN to INNER JOIN if filter after JOIN always filters default values"},
        }
    },
    {"24.3",
        {
            {"s3_connect_timeout_ms", 1000, 1000, "Introduce new dedicated setting for s3 connection timeout"},
            {"allow_experimental_shared_merge_tree", false, true, "The setting is obsolete"},
            {"use_page_cache_for_disks_without_file_cache", false, false, "Added userspace page cache"},
            {"read_from_page_cache_if_exists_otherwise_bypass_cache", false, false, "Added userspace page cache"},
            {"page_cache_inject_eviction", false, false, "Added userspace page cache"},
            {"default_table_engine", "None", "MergeTree", "Set default table engine to MergeTree for better usability"},
            {"input_format_json_use_string_type_for_ambiguous_paths_in_named_tuples_inference_from_objects", false, false, "Allow to use String type for ambiguous paths during named tuple inference from JSON objects"},
            {"traverse_shadow_remote_data_paths", false, false, "Traverse shadow directory when query system.remote_data_paths."},
            {"throw_if_deduplication_in_dependent_materialized_views_enabled_with_async_insert", false, true, "Deduplication in dependent materialized view cannot work together with async inserts."},
            {"parallel_replicas_allow_in_with_subquery", false, true, "If true, subquery for IN will be executed on every follower replica"},
            {"log_processors_profiles", false, true, "Enable by default"},
            {"function_locate_has_mysql_compatible_argument_order", false, true, "Increase compatibility with MySQL's locate function."},
            {"allow_suspicious_primary_key", true, false, "Forbid suspicious PRIMARY KEY/ORDER BY for MergeTree (i.e. SimpleAggregateFunction)"},
            {"filesystem_cache_reserve_space_wait_lock_timeout_milliseconds", 1000, 1000, "Wait time to lock cache for sapce reservation in filesystem cache"},
            {"max_parser_backtracks", 0, 1000000, "Limiting the complexity of parsing"},
            {"analyzer_compatibility_join_using_top_level_identifier", false, false, "Force to resolve identifier in JOIN USING from projection"},
            {"distributed_insert_skip_read_only_replicas", false, false, "If true, INSERT into Distributed will skip read-only replicas"},
            {"keeper_max_retries", 10, 10, "Max retries for general keeper operations"},
            {"keeper_retry_initial_backoff_ms", 100, 100, "Initial backoff timeout for general keeper operations"},
            {"keeper_retry_max_backoff_ms", 5000, 5000, "Max backoff timeout for general keeper operations"},
            {"s3queue_allow_experimental_sharded_mode", false, false, "Enable experimental sharded mode of S3Queue table engine. It is experimental because it will be rewritten"},
            {"allow_experimental_analyzer", false, true, "Enable analyzer and planner by default."},
            {"merge_tree_read_split_ranges_into_intersecting_and_non_intersecting_injection_probability", 0.0, 0.0, "For testing of `PartsSplitter` - split read ranges into intersecting and non intersecting every time you read from MergeTree with the specified probability."},
            {"allow_get_client_http_header", false, false, "Introduced a new function."},
            {"output_format_pretty_row_numbers", false, true, "It is better for usability."},
            {"output_format_pretty_max_value_width_apply_for_single_value", true, false, "Single values in Pretty formats won't be cut."},
            {"output_format_parquet_string_as_string", false, true, "ClickHouse allows arbitrary binary data in the String data type, which is typically UTF-8. Parquet/ORC/Arrow Strings only support UTF-8. That's why you can choose which Arrow's data type to use for the ClickHouse String data type - String or Binary. While Binary would be more correct and compatible, using String by default will correspond to user expectations in most cases."},
            {"output_format_orc_string_as_string", false, true, "ClickHouse allows arbitrary binary data in the String data type, which is typically UTF-8. Parquet/ORC/Arrow Strings only support UTF-8. That's why you can choose which Arrow's data type to use for the ClickHouse String data type - String or Binary. While Binary would be more correct and compatible, using String by default will correspond to user expectations in most cases."},
            {"output_format_arrow_string_as_string", false, true, "ClickHouse allows arbitrary binary data in the String data type, which is typically UTF-8. Parquet/ORC/Arrow Strings only support UTF-8. That's why you can choose which Arrow's data type to use for the ClickHouse String data type - String or Binary. While Binary would be more correct and compatible, using String by default will correspond to user expectations in most cases."},
            {"output_format_parquet_compression_method", "lz4", "zstd", "Parquet/ORC/Arrow support many compression methods, including lz4 and zstd. ClickHouse supports each and every compression method. Some inferior tools, such as 'duckdb', lack support for the faster `lz4` compression method, that's why we set zstd by default."},
            {"output_format_orc_compression_method", "lz4", "zstd", "Parquet/ORC/Arrow support many compression methods, including lz4 and zstd. ClickHouse supports each and every compression method. Some inferior tools, such as 'duckdb', lack support for the faster `lz4` compression method, that's why we set zstd by default."},
            {"output_format_pretty_highlight_digit_groups", false, true, "If enabled and if output is a terminal, highlight every digit corresponding to the number of thousands, millions, etc. with underline."},
            {"geo_distance_returns_float64_on_float64_arguments", false, true, "Increase the default precision."},
            {"azure_max_inflight_parts_for_one_file", 20, 20, "The maximum number of a concurrent loaded parts in multipart upload request. 0 means unlimited."},
            {"azure_strict_upload_part_size", 0, 0, "The exact size of part to upload during multipart upload to Azure blob storage."},
            {"azure_min_upload_part_size", 16*1024*1024, 16*1024*1024, "The minimum size of part to upload during multipart upload to Azure blob storage."},
            {"azure_max_upload_part_size", 5ull*1024*1024*1024, 5ull*1024*1024*1024, "The maximum size of part to upload during multipart upload to Azure blob storage."},
            {"azure_upload_part_size_multiply_factor", 2, 2, "Multiply azure_min_upload_part_size by this factor each time azure_multiply_parts_count_threshold parts were uploaded from a single write to Azure blob storage."},
            {"azure_upload_part_size_multiply_parts_count_threshold", 500, 500, "Each time this number of parts was uploaded to Azure blob storage, azure_min_upload_part_size is multiplied by azure_upload_part_size_multiply_factor."},
            {"output_format_csv_serialize_tuple_into_separate_columns", true, true, "A new way of how interpret tuples in CSV format was added."},
            {"input_format_csv_deserialize_separate_columns_into_tuple", true, true, "A new way of how interpret tuples in CSV format was added."},
            {"input_format_csv_try_infer_strings_from_quoted_tuples", true, true, "A new way of how interpret tuples in CSV format was added."},
        }
    },
    {"24.2",
        {
            {"allow_suspicious_variant_types", true, false, "Don't allow creating Variant type with suspicious variants by default"},
            {"validate_experimental_and_suspicious_types_inside_nested_types", false, true, "Validate usage of experimental and suspicious types inside nested types"},
            {"output_format_values_escape_quote_with_quote", false, false, "If true escape ' with '', otherwise quoted with \\'"},
            {"output_format_pretty_single_large_number_tip_threshold", 0, 1'000'000, "Print a readable number tip on the right side of the table if the block consists of a single number which exceeds this value (except 0)"},
            {"input_format_try_infer_exponent_floats", true, false, "Don't infer floats in exponential notation by default"},
            {"query_plan_optimize_prewhere", true, true, "Allow to push down filter to PREWHERE expression for supported storages"},
            {"async_insert_max_data_size", 1000000, 10485760, "The previous value appeared to be too small."},
            {"async_insert_poll_timeout_ms", 10, 10, "Timeout in milliseconds for polling data from asynchronous insert queue"},
            {"async_insert_use_adaptive_busy_timeout", false, true, "Use adaptive asynchronous insert timeout"},
            {"async_insert_busy_timeout_min_ms", 50, 50, "The minimum value of the asynchronous insert timeout in milliseconds; it also serves as the initial value, which may be increased later by the adaptive algorithm"},
            {"async_insert_busy_timeout_max_ms", 200, 200, "The minimum value of the asynchronous insert timeout in milliseconds; async_insert_busy_timeout_ms is aliased to async_insert_busy_timeout_max_ms"},
            {"async_insert_busy_timeout_increase_rate", 0.2, 0.2, "The exponential growth rate at which the adaptive asynchronous insert timeout increases"},
            {"async_insert_busy_timeout_decrease_rate", 0.2, 0.2, "The exponential growth rate at which the adaptive asynchronous insert timeout decreases"},
            {"format_template_row_format", "", "", "Template row format string can be set directly in query"},
            {"format_template_resultset_format", "", "", "Template result set format string can be set in query"},
            {"split_parts_ranges_into_intersecting_and_non_intersecting_final", true, true, "Allow to split parts ranges into intersecting and non intersecting during FINAL optimization"},
            {"split_intersecting_parts_ranges_into_layers_final", true, true, "Allow to split intersecting parts ranges into layers during FINAL optimization"},
            {"azure_max_single_part_copy_size", 256*1024*1024, 256*1024*1024, "The maximum size of object to copy using single part copy to Azure blob storage."},
            {"min_external_table_block_size_rows", DEFAULT_INSERT_BLOCK_SIZE, DEFAULT_INSERT_BLOCK_SIZE, "Squash blocks passed to external table to specified size in rows, if blocks are not big enough"},
            {"min_external_table_block_size_bytes", DEFAULT_INSERT_BLOCK_SIZE * 256, DEFAULT_INSERT_BLOCK_SIZE * 256, "Squash blocks passed to external table to specified size in bytes, if blocks are not big enough."},
            {"parallel_replicas_prefer_local_join", true, true, "If true, and JOIN can be executed with parallel replicas algorithm, and all storages of right JOIN part are *MergeTree, local JOIN will be used instead of GLOBAL JOIN."},
            {"optimize_time_filter_with_preimage", true, true, "Optimize Date and DateTime predicates by converting functions into equivalent comparisons without conversions (e.g. toYear(col) = 2023 -> col >= '2023-01-01' AND col <= '2023-12-31')"},
            {"extract_key_value_pairs_max_pairs_per_row", 0, 0, "Max number of pairs that can be produced by the `extractKeyValuePairs` function. Used as a safeguard against consuming too much memory."},
            {"default_view_definer", "CURRENT_USER", "CURRENT_USER", "Allows to set default `DEFINER` option while creating a view"},
            {"default_materialized_view_sql_security", "DEFINER", "DEFINER", "Allows to set a default value for SQL SECURITY option when creating a materialized view"},
            {"default_normal_view_sql_security", "INVOKER", "INVOKER", "Allows to set default `SQL SECURITY` option while creating a normal view"},
            {"mysql_map_string_to_text_in_show_columns", false, true, "Reduce the configuration effort to connect ClickHouse with BI tools."},
            {"mysql_map_fixed_string_to_text_in_show_columns", false, true, "Reduce the configuration effort to connect ClickHouse with BI tools."},
        }
    },
    {"24.1",
        {
            {"print_pretty_type_names", false, true, "Better user experience."},
            {"input_format_json_read_bools_as_strings", false, true, "Allow to read bools as strings in JSON formats by default"},
            {"output_format_arrow_use_signed_indexes_for_dictionary", false, true, "Use signed indexes type for Arrow dictionaries by default as it's recommended"},
            {"allow_experimental_variant_type", false, false, "Add new experimental Variant type"},
            {"use_variant_as_common_type", false, false, "Allow to use Variant in if/multiIf if there is no common type"},
            {"output_format_arrow_use_64_bit_indexes_for_dictionary", false, false, "Allow to use 64 bit indexes type in Arrow dictionaries"},
            {"parallel_replicas_mark_segment_size", 128, 128, "Add new setting to control segment size in new parallel replicas coordinator implementation"},
            {"ignore_materialized_views_with_dropped_target_table", false, false, "Add new setting to allow to ignore materialized views with dropped target table"},
            {"output_format_compression_level", 3, 3, "Allow to change compression level in the query output"},
            {"output_format_compression_zstd_window_log", 0, 0, "Allow to change zstd window log in the query output when zstd compression is used"},
            {"enable_zstd_qat_codec", false, false, "Add new ZSTD_QAT codec"},
            {"enable_vertical_final", false, true, "Use vertical final by default"},
            {"output_format_arrow_use_64_bit_indexes_for_dictionary", false, false, "Allow to use 64 bit indexes type in Arrow dictionaries"},
            {"max_rows_in_set_to_optimize_join", 100000, 0, "Disable join optimization as it prevents from read in order optimization"},
            {"output_format_pretty_color", true, "auto", "Setting is changed to allow also for auto value, disabling ANSI escapes if output is not a tty"},
            {"function_visible_width_behavior", 0, 1, "We changed the default behavior of `visibleWidth` to be more precise"},
            {"max_estimated_execution_time", 0, 0, "Separate max_execution_time and max_estimated_execution_time"},
            {"iceberg_engine_ignore_schema_evolution", false, false, "Allow to ignore schema evolution in Iceberg table engine"},
            {"optimize_injective_functions_in_group_by", false, true, "Replace injective functions by it's arguments in GROUP BY section in analyzer"},
            {"update_insert_deduplication_token_in_dependent_materialized_views", false, false, "Allow to update insert deduplication token with table identifier during insert in dependent materialized views"},
            {"azure_max_unexpected_write_error_retries", 4, 4, "The maximum number of retries in case of unexpected errors during Azure blob storage write"},
            {"split_parts_ranges_into_intersecting_and_non_intersecting_final", false, true, "Allow to split parts ranges into intersecting and non intersecting during FINAL optimization"},
            {"split_intersecting_parts_ranges_into_layers_final", true, true, "Allow to split intersecting parts ranges into layers during FINAL optimization"}
        }
    },
    {"23.12",
        {
            {"allow_suspicious_ttl_expressions", true, false, "It is a new setting, and in previous versions the behavior was equivalent to allowing."},
            {"input_format_parquet_allow_missing_columns", false, true, "Allow missing columns in Parquet files by default"},
            {"input_format_orc_allow_missing_columns", false, true, "Allow missing columns in ORC files by default"},
            {"input_format_arrow_allow_missing_columns", false, true, "Allow missing columns in Arrow files by default"}
        }
    },
    {"23.11",
        {
            {"parsedatetime_parse_without_leading_zeros", false, true, "Improved compatibility with MySQL DATE_FORMAT/STR_TO_DATE"}
        }
    },
    {"23.9",
        {
            {"optimize_group_by_constant_keys", false, true, "Optimize group by constant keys by default"},
            {"input_format_json_try_infer_named_tuples_from_objects", false, true, "Try to infer named Tuples from JSON objects by default"},
            {"input_format_json_read_numbers_as_strings", false, true, "Allow to read numbers as strings in JSON formats by default"},
            {"input_format_json_read_arrays_as_strings", false, true, "Allow to read arrays as strings in JSON formats by default"},
            {"input_format_json_infer_incomplete_types_as_strings", false, true, "Allow to infer incomplete types as Strings in JSON formats by default"},
            {"input_format_json_try_infer_numbers_from_strings", true, false, "Don't infer numbers from strings in JSON formats by default to prevent possible parsing errors"},
            {"http_write_exception_in_output_format", false, true, "Output valid JSON/XML on exception in HTTP streaming."}
        }
    },
    {"23.8",
        {
            {"rewrite_count_distinct_if_with_count_distinct_implementation", false, true, "Rewrite countDistinctIf with count_distinct_implementation configuration"}
        }
    },
    {"23.7",
        {
            {"function_sleep_max_microseconds_per_block", 0, 3000000, "In previous versions, the maximum sleep time of 3 seconds was applied only for `sleep`, but not for `sleepEachRow` function. In the new version, we introduce this setting. If you set compatibility with the previous versions, we will disable the limit altogether."}
        }
    },
    {"23.6",
        {
            {"http_send_timeout", 180, 30, "3 minutes seems crazy long. Note that this is timeout for a single network write call, not for the whole upload operation."},
            {"http_receive_timeout", 180, 30, "See http_send_timeout."}
        }
    },
    {"23.5",
        {
            {"input_format_parquet_preserve_order", true, false, "Allow Parquet reader to reorder rows for better parallelism."},
            {"parallelize_output_from_storages", false, true, "Allow parallelism when executing queries that read from file/url/s3/etc. This may reorder rows."},
            {"use_with_fill_by_sorting_prefix", false, true, "Columns preceding WITH FILL columns in ORDER BY clause form sorting prefix. Rows with different values in sorting prefix are filled independently"},
            {"output_format_parquet_compliant_nested_types", false, true, "Change an internal field name in output Parquet file schema."}
        }
    },
    {"23.4",
        {
            {"allow_suspicious_indices", true, false, "If true, index can defined with identical expressions"},
            {"allow_nonconst_timezone_arguments", true, false, "Allow non-const timezone arguments in certain time-related functions like toTimeZone(), fromUnixTimestamp*(), snowflakeToDateTime*()."},
            {"connect_timeout_with_failover_ms", 50, 1000, "Increase default connect timeout because of async connect"},
            {"connect_timeout_with_failover_secure_ms", 100, 1000, "Increase default secure connect timeout because of async connect"},
            {"hedged_connection_timeout_ms", 100, 50, "Start new connection in hedged requests after 50 ms instead of 100 to correspond with previous connect timeout"},
            {"formatdatetime_f_prints_single_zero", true, false, "Improved compatibility with MySQL DATE_FORMAT()/STR_TO_DATE()"},
            {"formatdatetime_parsedatetime_m_is_month_name", false, true, "Improved compatibility with MySQL DATE_FORMAT/STR_TO_DATE"}
        }
    },
    {"23.3",
        {
            {"output_format_parquet_version", "1.0", "2.latest", "Use latest Parquet format version for output format"},
            {"input_format_json_ignore_unknown_keys_in_named_tuple", false, true, "Improve parsing JSON objects as named tuples"},
            {"input_format_native_allow_types_conversion", false, true, "Allow types conversion in Native input forma"},
            {"output_format_arrow_compression_method", "none", "lz4_frame", "Use lz4 compression in Arrow output format by default"},
            {"output_format_parquet_compression_method", "snappy", "lz4", "Use lz4 compression in Parquet output format by default"},
            {"output_format_orc_compression_method", "none", "lz4_frame", "Use lz4 compression in ORC output format by default"},
            {"async_query_sending_for_remote", false, true, "Create connections and send query async across shards"}
        }
    },
    {"23.2",
        {
            {"output_format_parquet_fixed_string_as_fixed_byte_array", false, true, "Use Parquet FIXED_LENGTH_BYTE_ARRAY type for FixedString by default"},
            {"output_format_arrow_fixed_string_as_fixed_byte_array", false, true, "Use Arrow FIXED_SIZE_BINARY type for FixedString by default"},
            {"query_plan_remove_redundant_distinct", false, true, "Remove redundant Distinct step in query plan"},
            {"optimize_duplicate_order_by_and_distinct", true, false, "Remove duplicate ORDER BY and DISTINCT if it's possible"},
            {"insert_keeper_max_retries", 0, 20, "Enable reconnections to Keeper on INSERT, improve reliability"}
        }
    },
    {"23.1",
        {
            {"input_format_json_read_objects_as_strings", 0, 1, "Enable reading nested json objects as strings while object type is experimental"},
            {"input_format_json_defaults_for_missing_elements_in_named_tuple", false, true, "Allow missing elements in JSON objects while reading named tuples by default"},
            {"input_format_csv_detect_header", false, true, "Detect header in CSV format by default"},
            {"input_format_tsv_detect_header", false, true, "Detect header in TSV format by default"},
            {"input_format_custom_detect_header", false, true, "Detect header in CustomSeparated format by default"},
            {"query_plan_remove_redundant_sorting", false, true, "Remove redundant sorting in query plan. For example, sorting steps related to ORDER BY clauses in subqueries"}
        }
    },
    {"22.12",
        {
            {"max_size_to_preallocate_for_aggregation", 10'000'000, 100'000'000, "This optimizes performance"},
            {"query_plan_aggregation_in_order", 0, 1, "Enable some refactoring around query plan"},
            {"format_binary_max_string_size", 0, 1_GiB, "Prevent allocating large amount of memory"}
        }
    },
    {"22.11",
        {
            {"use_structure_from_insertion_table_in_table_functions", 0, 2, "Improve using structure from insertion table in table functions"}
        }
    },
    {"22.9",
        {
            {"force_grouping_standard_compatibility", false, true, "Make GROUPING function output the same as in SQL standard and other DBMS"}
        }
    },
    {"22.7",
        {
            {"cross_to_inner_join_rewrite", 1, 2, "Force rewrite comma join to inner"},
            {"enable_positional_arguments", false, true, "Enable positional arguments feature by default"},
            {"format_csv_allow_single_quotes", true, false, "Most tools don't treat single quote in CSV specially, don't do it by default too"}
        }
    },
    {"22.6",
        {
            {"output_format_json_named_tuples_as_objects", false, true, "Allow to serialize named tuples as JSON objects in JSON formats by default"},
            {"input_format_skip_unknown_fields", false, true, "Optimize reading subset of columns for some input formats"}
        }
    },
    {"22.5",
        {
            {"memory_overcommit_ratio_denominator", 0, 1073741824, "Enable memory overcommit feature by default"},
            {"memory_overcommit_ratio_denominator_for_user", 0, 1073741824, "Enable memory overcommit feature by default"}
        }
    },
    {"22.4",
        {
            {"allow_settings_after_format_in_insert", true, false, "Do not allow SETTINGS after FORMAT for INSERT queries because ClickHouse interpret SETTINGS as some values, which is misleading"}
        }
    },
    {"22.3",
        {
            {"cast_ipv4_ipv6_default_on_conversion_error", true, false, "Make functions cast(value, 'IPv4') and cast(value, 'IPv6') behave same as toIPv4 and toIPv6 functions"}
        }
    },
    {"21.12",
        {
            {"stream_like_engine_allow_direct_select", true, false, "Do not allow direct select for Kafka/RabbitMQ/FileLog by default"}
        }
    },
    {"21.9",
        {
            {"output_format_decimal_trailing_zeros", true, false, "Do not output trailing zeros in text representation of Decimal types by default for better looking output"},
            {"use_hedged_requests", false, true, "Enable Hedged Requests feature by default"}
        }
    },
    {"21.7",
        {
            {"legacy_column_name_of_tuple_literal", true, false, "Add this setting only for compatibility reasons. It makes sense to set to 'true', while doing rolling update of cluster from version lower than 21.7 to higher"}
        }
    },
    {"21.5",
        {
            {"async_socket_for_remote", false, true, "Fix all problems and turn on asynchronous reads from socket for remote queries by default again"}
        }
    },
    {"21.3",
        {
            {"async_socket_for_remote", true, false, "Turn off asynchronous reads from socket for remote queries because of some problems"},
            {"optimize_normalize_count_variants", false, true, "Rewrite aggregate functions that semantically equals to count() as count() by default"},
            {"normalize_function_names", false, true, "Normalize function names to their canonical names, this was needed for projection query routing"}
        }
    },
    {"21.2",
        {
            {"enable_global_with_statement", false, true, "Propagate WITH statements to UNION queries and all subqueries by default"}
        }
    },
    {"21.1",
        {
            {"insert_quorum_parallel", false, true, "Use parallel quorum inserts by default. It is significantly more convenient to use than sequential quorum inserts"},
            {"input_format_null_as_default", false, true, "Allow to insert NULL as default for input formats by default"},
            {"optimize_on_insert", false, true, "Enable data optimization on INSERT by default for better user experience"},
            {"use_compact_format_in_distributed_parts_names", false, true, "Use compact format for async INSERT into Distributed tables by default"}
        }
    },
    {"20.10",
        {
            {"format_regexp_escaping_rule", "Escaped", "Raw", "Use Raw as default escaping rule for Regexp format to male the behaviour more like to what users expect"}
        }
    },
    {"20.7",
        {
            {"show_table_uuid_in_table_create_query_if_not_nil", true, false, "Stop showing  UID of the table in its CREATE query for Engine=Atomic"}
        }
    },
    {"20.5",
        {
            {"input_format_with_names_use_header", false, true, "Enable using header with names for formats with WithNames/WithNamesAndTypes suffixes"},
            {"allow_suspicious_codecs", true, false, "Don't allow to specify meaningless compression codecs"}
        }
    },
    {"20.4",
        {
            {"validate_polygons", false, true, "Throw exception if polygon is invalid in function pointInPolygon by default instead of returning possibly wrong results"}
        }
    },
    {"19.18",
        {
            {"enable_scalar_subquery_optimization", false, true, "Prevent scalar subqueries from (de)serializing large scalar values and possibly avoid running the same subquery more than once"}
        }
    },
    {"19.14",
        {
            {"any_join_distinct_right_table_keys", true, false, "Disable ANY RIGHT and ANY FULL JOINs by default to avoid inconsistency"}
        }
    },
    {"19.12",
        {
            {"input_format_defaults_for_omitted_fields", false, true, "Enable calculation of complex default expressions for omitted fields for some input formats, because it should be the expected behaviour"}
        }
    },
    {"19.5",
        {
            {"max_partitions_per_insert_block", 0, 100, "Add a limit for the number of partitions in one block"}
        }
    },
    {"18.12.17",
        {
            {"enable_optimize_predicate_expression", 0, 1, "Optimize predicates to subqueries by default"}
        }
    },
};

static std::initializer_list<std::pair<ClickHouseVersion, SettingsChangesHistory::SettingsChanges>> merge_tree_settings_changes_history_initializer =
{
    {"24.12",
        {
        }
    },
    {"24.11",
        {
        }
    },
    {"24.10",
        {
        }
    },
    {"24.9",
        {
        }
    },
    {"24.8",
        {
            {"deduplicate_merge_projection_mode", "ignore", "throw", "Do not allow to create inconsistent projection"}
        }
    },
};

static void initSettingsChangesHistory(
    std::map<ClickHouseVersion, SettingsChangesHistory::SettingsChanges> & settings_changes_history,
    std::once_flag & initialized_flag,
    std::initializer_list<std::pair<ClickHouseVersion, SettingsChangesHistory::SettingsChanges>> & initializer
)
{
    std::call_once(initialized_flag, [&]()
    {
        for (const auto & setting_change : initializer)
        {
            /// Disallow duplicate keys in the settings changes history. Example:
            ///     {"21.2", {{"some_setting_1", false, true, "[...]"}}},
            ///     [...]
            ///     {"21.2", {{"some_setting_2", false, true, "[...]"}}},
            /// As std::set has unique keys, one of the entries would be overwritten.
            if (settings_changes_history.contains(setting_change.first))
                throw Exception{ErrorCodes::LOGICAL_ERROR, "Detected duplicate version '{}'", setting_change.first.toString()};

            settings_changes_history[setting_change.first] = setting_change.second;
        }
    });
}

const std::map<ClickHouseVersion, SettingsChangesHistory::SettingsChanges> & getSettingsChangesHistory()
{
    static std::map<ClickHouseVersion, SettingsChangesHistory::SettingsChanges> settings_changes_history;
    static std::once_flag initialized_flag;
    initSettingsChangesHistory(settings_changes_history, initialized_flag, settings_changes_history_initializer);

    return settings_changes_history;
}

const std::map<ClickHouseVersion, SettingsChangesHistory::SettingsChanges> & getMergeTreeSettingsChangesHistory()
{
    static std::map<ClickHouseVersion, SettingsChangesHistory::SettingsChanges> merge_tree_settings_changes_history;
    static std::once_flag initialized_flag;
    initSettingsChangesHistory(merge_tree_settings_changes_history, initialized_flag, merge_tree_settings_changes_history_initializer);

    return merge_tree_settings_changes_history;
}

}<|MERGE_RESOLUTION|>--- conflicted
+++ resolved
@@ -64,11 +64,8 @@
     },
     {"24.11",
         {
-<<<<<<< HEAD
             {"read_in_order_use_virtual_row", false, false, "Use virtual row while reading in order of primary key or its monotonic function fashion. It is useful when searching over multiple parts as only relevant ones are touched."},
-=======
             {"distributed_cache_discard_connection_if_unread_data", true, true, "New setting"},
->>>>>>> 4bfce22c
         }
     },
     {"24.10",
