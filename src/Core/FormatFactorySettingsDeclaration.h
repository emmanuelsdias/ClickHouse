#pragma once

#include <Core/SettingsObsoleteMacros.h>

/// This header exists so we can share it between Settings.cpp, FormatFactorySettings.cpp and other storage settings

// clang-format off
#if defined(__CLION_IDE__)
/// CLion freezes for a minute every time it processes this
#define FORMAT_FACTORY_SETTINGS(M, ALIAS)
#define OBSOLETE_FORMAT_SETTINGS(M, ALIAS)
#else

#define FORMAT_FACTORY_SETTINGS(M, ALIAS) \
    M(Char, format_csv_delimiter, ',', R"(
The character to be considered as a delimiter in CSV data. If setting with a string, a string has to have a length of 1.
)", 0) \
    M(Bool, format_csv_allow_single_quotes, false, R"(
If it is set to true, allow strings in single quotes.
)", 0) \
    M(Bool, format_csv_allow_double_quotes, true, R"(
If it is set to true, allow strings in double quotes.
)", 0) \
    M(Bool, output_format_csv_serialize_tuple_into_separate_columns, true, R"(
If it set to true, then Tuples in CSV format are serialized as separate columns (that is, their nesting in the tuple is lost)
)", 0) \
    M(Bool, input_format_csv_deserialize_separate_columns_into_tuple, true, R"(
If it set to true, then separate columns written in CSV format can be deserialized to Tuple column.
)", 0) \
    M(Bool, output_format_csv_crlf_end_of_line, false, R"(
If it is set true, end of line in CSV format will be \\r\\n instead of \\n.
)", 0) \
    M(Bool, input_format_csv_allow_cr_end_of_line, false, R"(
If it is set true, \\r will be allowed at end of line not followed by \\n
)", 0) \
    M(Bool, input_format_csv_enum_as_number, false, R"(
Treat inserted enum values in CSV formats as enum indices
)", 0) \
    M(Bool, input_format_csv_arrays_as_nested_csv, false, R"(
When reading Array from CSV, expect that its elements were serialized in nested CSV and then put into string. Example: \"[\"\"Hello\"\", \"\"world\"\", \"\"42\"\"\"\" TV\"\"]\". Braces around array can be omitted.
)", 0) \
    M(Bool, input_format_skip_unknown_fields, true, R"(
Enables or disables skipping insertion of extra data.

When writing data, ClickHouse throws an exception if input data contain columns that do not exist in the target table. If skipping is enabled, ClickHouse does not insert extra data and does not throw an exception.

Supported formats:

- [JSONEachRow](../../interfaces/formats.md/#jsoneachrow) (and other JSON formats)
- [BSONEachRow](../../interfaces/formats.md/#bsoneachrow) (and other JSON formats)
- [TSKV](../../interfaces/formats.md/#tskv)
- All formats with suffixes WithNames/WithNamesAndTypes
- [MySQLDump](../../interfaces/formats.md/#mysqldump)
- [Native](../../interfaces/formats.md/#native)

Possible values:

- 0 — Disabled.
- 1 — Enabled.
)", 0) \
    M(Bool, input_format_with_names_use_header, true, R"(
Enables or disables checking the column order when inserting data.

To improve insert performance, we recommend disabling this check if you are sure that the column order of the input data is the same as in the target table.

Supported formats:

- [CSVWithNames](../../interfaces/formats.md/#csvwithnames)
- [CSVWithNamesAndTypes](../../interfaces/formats.md/#csvwithnamesandtypes)
- [TabSeparatedWithNames](../../interfaces/formats.md/#tabseparatedwithnames)
- [TabSeparatedWithNamesAndTypes](../../interfaces/formats.md/#tabseparatedwithnamesandtypes)
- [JSONCompactEachRowWithNames](../../interfaces/formats.md/#jsoncompacteachrowwithnames)
- [JSONCompactEachRowWithNamesAndTypes](../../interfaces/formats.md/#jsoncompacteachrowwithnamesandtypes)
- [JSONCompactStringsEachRowWithNames](../../interfaces/formats.md/#jsoncompactstringseachrowwithnames)
- [JSONCompactStringsEachRowWithNamesAndTypes](../../interfaces/formats.md/#jsoncompactstringseachrowwithnamesandtypes)
- [RowBinaryWithNames](../../interfaces/formats.md/#rowbinarywithnames)
- [RowBinaryWithNamesAndTypes](../../interfaces/formats.md/#rowbinarywithnamesandtypes)
- [CustomSeparatedWithNames](../../interfaces/formats.md/#customseparatedwithnames)
- [CustomSeparatedWithNamesAndTypes](../../interfaces/formats.md/#customseparatedwithnamesandtypes)

Possible values:

- 0 — Disabled.
- 1 — Enabled.
)", 0) \
    M(Bool, input_format_with_types_use_header, true, R"(
Controls whether format parser should check if data types from the input data match data types from the target table.

Supported formats:

- [CSVWithNamesAndTypes](../../interfaces/formats.md/#csvwithnamesandtypes)
- [TabSeparatedWithNamesAndTypes](../../interfaces/formats.md/#tabseparatedwithnamesandtypes)
- [JSONCompactEachRowWithNamesAndTypes](../../interfaces/formats.md/#jsoncompacteachrowwithnamesandtypes)
- [JSONCompactStringsEachRowWithNamesAndTypes](../../interfaces/formats.md/#jsoncompactstringseachrowwithnamesandtypes)
- [RowBinaryWithNamesAndTypes](../../interfaces/formats.md/#rowbinarywithnamesandtypes-rowbinarywithnamesandtypes)
- [CustomSeparatedWithNamesAndTypes](../../interfaces/formats.md/#customseparatedwithnamesandtypes)

Possible values:

- 0 — Disabled.
- 1 — Enabled.
)", 0) \
    M(Bool, input_format_import_nested_json, false, R"(
Enables or disables the insertion of JSON data with nested objects.

Supported formats:

- [JSONEachRow](../../interfaces/formats.md/#jsoneachrow)

Possible values:

- 0 — Disabled.
- 1 — Enabled.

See also:

- [Usage of Nested Structures](../../interfaces/formats.md/#jsoneachrow-nested) with the `JSONEachRow` format.
)", 0) \
    M(Bool, input_format_defaults_for_omitted_fields, true, R"(
When performing `INSERT` queries, replace omitted input column values with default values of the respective columns. This option applies to [JSONEachRow](../../interfaces/formats.md/#jsoneachrow) (and other JSON formats), [CSV](../../interfaces/formats.md/#csv), [TabSeparated](../../interfaces/formats.md/#tabseparated), [TSKV](../../interfaces/formats.md/#tskv), [Parquet](../../interfaces/formats.md/#parquet), [Arrow](../../interfaces/formats.md/#arrow), [Avro](../../interfaces/formats.md/#avro), [ORC](../../interfaces/formats.md/#orc), [Native](../../interfaces/formats.md/#native) formats and formats with `WithNames`/`WithNamesAndTypes` suffixes.

:::note
When this option is enabled, extended table metadata are sent from server to client. It consumes additional computing resources on the server and can reduce performance.
:::

Possible values:

- 0 — Disabled.
- 1 — Enabled.
)", IMPORTANT) \
    M(Bool, input_format_csv_empty_as_default, true, R"(
Treat empty fields in CSV input as default values.
)", 0) \
    M(Bool, input_format_tsv_empty_as_default, false, R"(
Treat empty fields in TSV input as default values.
)", 0) \
    M(Bool, input_format_tsv_enum_as_number, false, R"(
Treat inserted enum values in TSV formats as enum indices.
)", 0) \
    M(Bool, input_format_null_as_default, true, R"(
Enables or disables the initialization of [NULL](../../sql-reference/syntax.md/#null-literal) fields with [default values](../../sql-reference/statements/create/table.md/#create-default-values), if data type of these fields is not [nullable](../../sql-reference/data-types/nullable.md/#data_type-nullable).
If column type is not nullable and this setting is disabled, then inserting `NULL` causes an exception. If column type is nullable, then `NULL` values are inserted as is, regardless of this setting.

This setting is applicable for most input formats.

For complex default expressions `input_format_defaults_for_omitted_fields` must be enabled too.

Possible values:

- 0 — Inserting `NULL` into a not nullable column causes an exception.
- 1 — `NULL` fields are initialized with default column values.
)", 0) \
    M(Bool, input_format_force_null_for_omitted_fields, false, R"(
Force initialize omitted fields with null values
)", 0) \
    M(Bool, input_format_arrow_case_insensitive_column_matching, false, R"(
Ignore case when matching Arrow columns with CH columns.
)", 0) \
    M(Int64, input_format_orc_row_batch_size, 100'000, R"(
Batch size when reading ORC stripes.
)", 0) \
    M(Bool, input_format_orc_case_insensitive_column_matching, false, R"(
Ignore case when matching ORC columns with CH columns.
)", 0) \
    M(Bool, input_format_parquet_case_insensitive_column_matching, false, R"(
Ignore case when matching Parquet columns with CH columns.
)", 0) \
    M(Bool, input_format_parquet_preserve_order, false, R"(
Avoid reordering rows when reading from Parquet files. Usually makes it much slower.
)", 0) \
    M(Bool, input_format_parquet_filter_push_down, true, R"(
When reading Parquet files, skip whole row groups based on the WHERE/PREWHERE expressions and min/max statistics in the Parquet metadata.
)", 0) \
    M(Bool, input_format_parquet_use_native_reader, false, R"(
When reading Parquet files, to use native reader instead of arrow reader.
)", 0) \
    M(Bool, input_format_allow_seeks, true, R"(
Allow seeks while reading in ORC/Parquet/Arrow input formats.

Enabled by default.
)", 0) \
    M(Bool, input_format_orc_allow_missing_columns, true, R"(
Allow missing columns while reading ORC input formats
)", 0) \
    M(Bool, input_format_orc_use_fast_decoder, true, R"(
Use a faster ORC decoder implementation.
)", 0) \
    M(Bool, input_format_orc_filter_push_down, true, R"(
When reading ORC files, skip whole stripes or row groups based on the WHERE/PREWHERE expressions, min/max statistics or bloom filter in the ORC metadata.
)", 0) \
    M(String, input_format_orc_reader_time_zone_name, "GMT", R"(
The time zone name for ORC row reader, the default ORC row reader's time zone is GMT.
)", 0) \
    M(Bool, input_format_parquet_allow_missing_columns, true, R"(
Allow missing columns while reading Parquet input formats
)", 0) \
    M(UInt64, input_format_parquet_local_file_min_bytes_for_seek, 8192, R"(
Min bytes required for local read (file) to do seek, instead of read with ignore in Parquet input format
)", 0) \
    M(Bool, input_format_arrow_allow_missing_columns, true, R"(
Allow missing columns while reading Arrow input formats
)", 0) \
    M(Char, input_format_hive_text_fields_delimiter, '\x01', R"(
Delimiter between fields in Hive Text File
)", 0) \
    M(Char, input_format_hive_text_collection_items_delimiter, '\x02', R"(
Delimiter between collection(array or map) items in Hive Text File
)", 0) \
    M(Char, input_format_hive_text_map_keys_delimiter, '\x03', R"(
Delimiter between a pair of map key/values in Hive Text File
)", 0) \
    M(Bool, input_format_hive_text_allow_variable_number_of_columns, true, R"(
Ignore extra columns in Hive Text input (if file has more columns than expected) and treat missing fields in Hive Text input as default values
)", 0) \
    M(UInt64, input_format_msgpack_number_of_columns, 0, R"(
The number of columns in inserted MsgPack data. Used for automatic schema inference from data.
)", 0) \
    M(MsgPackUUIDRepresentation, output_format_msgpack_uuid_representation, FormatSettings::MsgPackUUIDRepresentation::EXT, R"(
The way how to output UUID in MsgPack format.
)", 0) \
    M(UInt64, input_format_max_rows_to_read_for_schema_inference, 25000, R"(
The maximum rows of data to read for automatic schema inference.
)", 0) \
    M(UInt64, input_format_max_bytes_to_read_for_schema_inference, 32 * 1024 * 1024, R"(
The maximum amount of data in bytes to read for automatic schema inference.
)", 0) \
    M(Bool, input_format_csv_use_best_effort_in_schema_inference, true, R"(
Use some tweaks and heuristics to infer schema in CSV format
)", 0) \
    M(Bool, input_format_csv_try_infer_numbers_from_strings, false, R"(
If enabled, during schema inference ClickHouse will try to infer numbers from string fields.
It can be useful if CSV data contains quoted UInt64 numbers.

Disabled by default.
)", 0) \
    M(Bool, input_format_csv_try_infer_strings_from_quoted_tuples, true, R"(
Interpret quoted tuples in the input data as a value of type String.
)", 0) \
    M(Bool, input_format_tsv_use_best_effort_in_schema_inference, true, R"(
Use some tweaks and heuristics to infer schema in TSV format
)", 0) \
    M(Bool, input_format_csv_detect_header, true, R"(
Automatically detect header with names and types in CSV format
)", 0) \
    M(Bool, input_format_csv_allow_whitespace_or_tab_as_delimiter, false, R"(
Allow to use spaces and tabs(\\t) as field delimiter in the CSV strings
)", 0) \
    M(Bool, input_format_csv_trim_whitespaces, true, R"(
Trims spaces and tabs (\\t) characters at the beginning and end in CSV strings
)", 0) \
    M(Bool, input_format_csv_use_default_on_bad_values, false, R"(
Allow to set default value to column when CSV field deserialization failed on bad value
)", 0) \
    M(Bool, input_format_csv_allow_variable_number_of_columns, false, R"(
Ignore extra columns in CSV input (if file has more columns than expected) and treat missing fields in CSV input as default values
)", 0) \
    M(Bool, input_format_tsv_allow_variable_number_of_columns, false, R"(
Ignore extra columns in TSV input (if file has more columns than expected) and treat missing fields in TSV input as default values
)", 0) \
    M(Bool, input_format_custom_allow_variable_number_of_columns, false, R"(
Ignore extra columns in CustomSeparated input (if file has more columns than expected) and treat missing fields in CustomSeparated input as default values
)", 0) \
    M(Bool, input_format_json_compact_allow_variable_number_of_columns, false, R"(
Ignore extra columns in JSONCompact(EachRow) input (if file has more columns than expected) and treat missing fields in JSONCompact(EachRow) input as default values
)", 0) \
    M(Bool, input_format_tsv_detect_header, true, R"(
Automatically detect header with names and types in TSV format
)", 0) \
    M(Bool, input_format_custom_detect_header, true, R"(
Automatically detect header with names and types in CustomSeparated format
)", 0) \
    M(Bool, input_format_parquet_skip_columns_with_unsupported_types_in_schema_inference, false, R"(
Skip columns with unsupported types while schema inference for format Parquet
)", 0) \
    M(UInt64, input_format_parquet_max_block_size, DEFAULT_BLOCK_SIZE, R"(
Max block size for parquet reader.
)", 0) \
    M(UInt64, input_format_parquet_prefer_block_bytes, DEFAULT_BLOCK_SIZE * 256, R"(
Average block bytes output by parquet reader
)", 0) \
    M(Bool, input_format_protobuf_skip_fields_with_unsupported_types_in_schema_inference, false, R"(
Skip fields with unsupported types while schema inference for format Protobuf
)", 0) \
    M(Bool, input_format_capn_proto_skip_fields_with_unsupported_types_in_schema_inference, false, R"(
Skip columns with unsupported types while schema inference for format CapnProto
)", 0) \
    M(Bool, input_format_orc_skip_columns_with_unsupported_types_in_schema_inference, false, R"(
Skip columns with unsupported types while schema inference for format ORC
)", 0) \
    M(Bool, input_format_arrow_skip_columns_with_unsupported_types_in_schema_inference, false, R"(
Skip columns with unsupported types while schema inference for format Arrow
)", 0) \
    M(String, column_names_for_schema_inference, "", R"(
The list of column names to use in schema inference for formats without column names. The format: 'column1,column2,column3,...'
)", 0) \
    M(String, schema_inference_hints, "", R"(
The list of column names and types to use as hints in schema inference for formats without schema.

Example:

Query:
```sql
desc format(JSONEachRow, '{"x" : 1, "y" : "String", "z" : "0.0.0.0" }') settings schema_inference_hints='x UInt8, z IPv4';
```

Result:
```sql
x   UInt8
y   Nullable(String)
z   IPv4
```

:::note
If the `schema_inference_hints` is not formatted properly, or if there is a typo or a wrong datatype, etc... the whole schema_inference_hints will be ignored.
:::
)", 0) \
    M(SchemaInferenceMode, schema_inference_mode, "default", R"(
Mode of schema inference. 'default' - assume that all files have the same schema and schema can be inferred from any file, 'union' - files can have different schemas and the resulting schema should be the a union of schemas of all files
)", 0) \
    M(UInt64Auto, schema_inference_make_columns_nullable, 1, R"(
Controls making inferred types `Nullable` in schema inference.
If the setting is enabled, all inferred type will be `Nullable`, if disabled, the inferred type will never be `Nullable`, if set to `auto`, the inferred type will be `Nullable` only if the column contains `NULL` in a sample that is parsed during schema inference or file metadata contains information about column nullability.
)", 0) \
    M(Bool, input_format_json_read_bools_as_numbers, true, R"(
Allow parsing bools as numbers in JSON input formats.

Enabled by default.
)", 0) \
    M(Bool, input_format_json_read_bools_as_strings, true, R"(
Allow parsing bools as strings in JSON input formats.

Enabled by default.
)", 0) \
    M(Bool, input_format_json_try_infer_numbers_from_strings, false, R"(
If enabled, during schema inference ClickHouse will try to infer numbers from string fields.
It can be useful if JSON data contains quoted UInt64 numbers.

Disabled by default.
)", 0) \
    M(Bool, input_format_json_validate_types_from_metadata, true, R"(
For JSON/JSONCompact/JSONColumnsWithMetadata input formats, if this setting is set to 1,
the types from metadata in input data will be compared with the types of the corresponding columns from the table.

Enabled by default.
)", 0) \
    M(Bool, input_format_json_read_numbers_as_strings, true, R"(
Allow parsing numbers as strings in JSON input formats.

Enabled by default.
)", 0) \
    M(Bool, input_format_json_read_objects_as_strings, true, R"(
Allow parsing JSON objects as strings in JSON input formats.

Example:

```sql
SET input_format_json_read_objects_as_strings = 1;
CREATE TABLE test (id UInt64, obj String, date Date) ENGINE=Memory();
INSERT INTO test FORMAT JSONEachRow {"id" : 1, "obj" : {"a" : 1, "b" : "Hello"}, "date" : "2020-01-01"};
SELECT * FROM test;
```

Result:

```
┌─id─┬─obj──────────────────────┬───────date─┐
│  1 │ {"a" : 1, "b" : "Hello"} │ 2020-01-01 │
└────┴──────────────────────────┴────────────┘
```

Enabled by default.
)", 0) \
    M(Bool, input_format_json_read_arrays_as_strings, true, R"(
Allow parsing JSON arrays as strings in JSON input formats.

Example:

```sql
SET input_format_json_read_arrays_as_strings = 1;
SELECT arr, toTypeName(arr), JSONExtractArrayRaw(arr)[3] from format(JSONEachRow, 'arr String', '{"arr" : [1, "Hello", [1,2,3]]}');
```

Result:
```
┌─arr───────────────────┬─toTypeName(arr)─┬─arrayElement(JSONExtractArrayRaw(arr), 3)─┐
│ [1, "Hello", [1,2,3]] │ String          │ [1,2,3]                                   │
└───────────────────────┴─────────────────┴───────────────────────────────────────────┘
```

Enabled by default.
)", 0) \
    M(Bool, input_format_json_try_infer_named_tuples_from_objects, true, R"(
If enabled, during schema inference ClickHouse will try to infer named Tuple from JSON objects.
The resulting named Tuple will contain all elements from all corresponding JSON objects from sample data.

Example:

```sql
SET input_format_json_try_infer_named_tuples_from_objects = 1;
DESC format(JSONEachRow, '{"obj" : {"a" : 42, "b" : "Hello"}}, {"obj" : {"a" : 43, "c" : [1, 2, 3]}}, {"obj" : {"d" : {"e" : 42}}}')
```

Result:

```
┌─name─┬─type───────────────────────────────────────────────────────────────────────────────────────────────┬─default_type─┬─default_expression─┬─comment─┬─codec_expression─┬─ttl_expression─┐
│ obj  │ Tuple(a Nullable(Int64), b Nullable(String), c Array(Nullable(Int64)), d Tuple(e Nullable(Int64))) │              │                    │         │                  │                │
└──────┴────────────────────────────────────────────────────────────────────────────────────────────────────┴──────────────┴────────────────────┴─────────┴──────────────────┴────────────────┘
```

Enabled by default.
)", 0) \
    M(Bool, input_format_json_use_string_type_for_ambiguous_paths_in_named_tuples_inference_from_objects, false, R"(
Use String type instead of an exception in case of ambiguous paths in JSON objects during named tuples inference
)", 0) \
    M(Bool, input_format_json_infer_incomplete_types_as_strings, true, R"(
Allow to use String type for JSON keys that contain only `Null`/`{}`/`[]` in data sample during schema inference.
In JSON formats any value can be read as String, and we can avoid errors like `Cannot determine type for column 'column_name' by first 25000 rows of data, most likely this column contains only Nulls or empty Arrays/Maps` during schema inference
by using String type for keys with unknown types.

Example:

```sql
SET input_format_json_infer_incomplete_types_as_strings = 1, input_format_json_try_infer_named_tuples_from_objects = 1;
DESCRIBE format(JSONEachRow, '{"obj" : {"a" : [1,2,3], "b" : "hello", "c" : null, "d" : {}, "e" : []}}');
SELECT * FROM format(JSONEachRow, '{"obj" : {"a" : [1,2,3], "b" : "hello", "c" : null, "d" : {}, "e" : []}}');
```

Result:
```
┌─name─┬─type───────────────────────────────────────────────────────────────────────────────────────────────────────────────────┬─default_type─┬─default_expression─┬─comment─┬─codec_expression─┬─ttl_expression─┐
│ obj  │ Tuple(a Array(Nullable(Int64)), b Nullable(String), c Nullable(String), d Nullable(String), e Array(Nullable(String))) │              │                    │         │                  │                │
└──────┴────────────────────────────────────────────────────────────────────────────────────────────────────────────────────────┴──────────────┴────────────────────┴─────────┴──────────────────┴────────────────┘

┌─obj────────────────────────────┐
│ ([1,2,3],'hello',NULL,'{}',[]) │
└────────────────────────────────┘
```

Enabled by default.
)", 0) \
    M(Bool, input_format_json_named_tuples_as_objects, true, R"(
Parse named tuple columns as JSON objects.

Enabled by default.
)", 0) \
    M(Bool, input_format_json_ignore_unknown_keys_in_named_tuple, true, R"(
Ignore unknown keys in json object for named tuples.

Enabled by default.
)", 0) \
    M(Bool, input_format_json_defaults_for_missing_elements_in_named_tuple, true, R"(
Insert default values for missing elements in JSON object while parsing named tuple.
This setting works only when setting `input_format_json_named_tuples_as_objects` is enabled.

Enabled by default.
)", 0) \
    M(Bool, input_format_json_throw_on_bad_escape_sequence, true, R"(
Throw an exception if JSON string contains bad escape sequence in JSON input formats. If disabled, bad escape sequences will remain as is in the data.

Enabled by default.
)", 0) \
    M(Bool, input_format_json_ignore_unnecessary_fields, true, R"(
Ignore unnecessary fields and not parse them. Enabling this may not throw exceptions on json strings of invalid format or with duplicated fields
)", 0) \
    M(Bool, input_format_try_infer_variants, false, R"(
If enabled, ClickHouse will try to infer type [`Variant`](../../sql-reference/data-types/variant.md) in schema inference for text formats when there is more than one possible type for column/array elements.

Possible values:

- 0 — Disabled.
- 1 — Enabled.
)", 0) \
    M(Bool, type_json_skip_duplicated_paths, false, R"(
When enabled, during parsing JSON object into JSON type duplicated paths will be ignored and only the first one will be inserted instead of an exception
)", 0) \
    M(UInt64, input_format_json_max_depth, 1000, R"(
Maximum depth of a field in JSON. This is not a strict limit, it does not have to be applied precisely.
)", 0) \
    M(Bool, input_format_json_empty_as_default, false, R"(
Treat empty fields in JSON input as default values.
)", 0) \
    M(Bool, input_format_try_infer_integers, true, R"(
If enabled, ClickHouse will try to infer integers instead of floats in schema inference for text formats. If all numbers in the column from input data are integers, the result type will be `Int64`, if at least one number is float, the result type will be `Float64`.

Enabled by default.
)", 0) \
    M(Bool, input_format_try_infer_dates, true, R"(
If enabled, ClickHouse will try to infer type `Date` from string fields in schema inference for text formats. If all fields from a column in input data were successfully parsed as dates, the result type will be `Date`, if at least one field was not parsed as date, the result type will be `String`.

Enabled by default.
)", 0) \
    M(Bool, input_format_try_infer_datetimes, true, R"(
If enabled, ClickHouse will try to infer type `DateTime64` from string fields in schema inference for text formats. If all fields from a column in input data were successfully parsed as datetimes, the result type will be `DateTime64`, if at least one field was not parsed as datetime, the result type will be `String`.

Enabled by default.
)", 0) \
    M(Bool, input_format_try_infer_datetimes_only_datetime64, false, R"(
When input_format_try_infer_datetimes is enabled, infer only DateTime64 but not DateTime types
)", 0) \
    M(Bool, input_format_try_infer_exponent_floats, false, R"(
Try to infer floats in exponential notation while schema inference in text formats (except JSON, where exponent numbers are always inferred)
)", 0) \
    M(Bool, output_format_markdown_escape_special_characters, false, R"(
Escape special characters in Markdown
)", 0) \
    M(Bool, input_format_protobuf_flatten_google_wrappers, false, R"(
Enable Google wrappers for regular non-nested columns, e.g. google.protobuf.StringValue 'str' for String column 'str'. For Nullable columns empty wrappers are recognized as defaults, and missing as nulls
)", 0) \
    M(Bool, output_format_protobuf_nullables_with_google_wrappers, false, R"(
When serializing Nullable columns with Google wrappers, serialize default values as empty wrappers. If turned off, default and null values are not serialized
)", 0) \
    M(UInt64, input_format_csv_skip_first_lines, 0, R"(
Skip specified number of lines at the beginning of data in CSV format
)", 0) \
    M(UInt64, input_format_tsv_skip_first_lines, 0, R"(
Skip specified number of lines at the beginning of data in TSV format
)", 0) \
    M(Bool, input_format_csv_skip_trailing_empty_lines, false, R"(
Skip trailing empty lines in CSV format
)", 0) \
    M(Bool, input_format_tsv_skip_trailing_empty_lines, false, R"(
Skip trailing empty lines in TSV format
)", 0) \
    M(Bool, input_format_custom_skip_trailing_empty_lines, false, R"(
Skip trailing empty lines in CustomSeparated format
)", 0) \
    M(Bool, input_format_tsv_crlf_end_of_line, false, R"(
If it is set true, file function will read TSV format with \\r\\n instead of \\n.
)", 0) \
    \
<<<<<<< HEAD
    M(Bool, input_format_native_allow_types_conversion, true, "Allow data types conversion in Native input format", 0) \
    M(Bool, input_format_native_decode_types_in_binary_format, false, "Read data types in binary format instead of type names in Native input format", 0) \
    M(Bool, output_format_native_encode_types_in_binary_format, false, "Write data types in binary format instead of type names in Native output format", 0) \
    M(Bool, output_format_native_write_json_as_string, false, "Write data of JSON column as String column containing JSON strings instead of default native serialization of JSON column", 0) \
=======
    M(Bool, input_format_native_allow_types_conversion, true, R"(
Allow data types conversion in Native input format
)", 0) \
    M(Bool, input_format_native_decode_types_in_binary_format, false, R"(
Read data types in binary format instead of type names in Native input format
)", 0) \
    M(Bool, output_format_native_encode_types_in_binary_format, false, R"(
Write data types in binary format instead of type names in Native output format
)", 0) \
>>>>>>> 1e36e19a
    \
    M(DateTimeInputFormat, date_time_input_format, FormatSettings::DateTimeInputFormat::Basic, R"(
Allows choosing a parser of the text representation of date and time.

The setting does not apply to [date and time functions](../../sql-reference/functions/date-time-functions.md).

Possible values:

- `'best_effort'` — Enables extended parsing.

    ClickHouse can parse the basic `YYYY-MM-DD HH:MM:SS` format and all [ISO 8601](https://en.wikipedia.org/wiki/ISO_8601) date and time formats. For example, `'2018-06-08T01:02:03.000Z'`.

- `'basic'` — Use basic parser.

    ClickHouse can parse only the basic `YYYY-MM-DD HH:MM:SS` or `YYYY-MM-DD` format. For example, `2019-08-20 10:18:56` or `2019-08-20`.

Cloud default value: `'best_effort'`.

See also:

- [DateTime data type.](../../sql-reference/data-types/datetime.md)
- [Functions for working with dates and times.](../../sql-reference/functions/date-time-functions.md)
)", 0) \
    M(DateTimeOutputFormat, date_time_output_format, FormatSettings::DateTimeOutputFormat::Simple, R"(
Allows choosing different output formats of the text representation of date and time.

Possible values:

- `simple` - Simple output format.

    ClickHouse output date and time `YYYY-MM-DD hh:mm:ss` format. For example, `2019-08-20 10:18:56`. The calculation is performed according to the data type's time zone (if present) or server time zone.

- `iso` - ISO output format.

    ClickHouse output date and time in [ISO 8601](https://en.wikipedia.org/wiki/ISO_8601) `YYYY-MM-DDThh:mm:ssZ` format. For example, `2019-08-20T10:18:56Z`. Note that output is in UTC (`Z` means UTC).

- `unix_timestamp` - Unix timestamp output format.

    ClickHouse output date and time in [Unix timestamp](https://en.wikipedia.org/wiki/Unix_time) format. For example `1566285536`.

See also:

- [DateTime data type.](../../sql-reference/data-types/datetime.md)
- [Functions for working with dates and times.](../../sql-reference/functions/date-time-functions.md)
)", 0) \
    M(IntervalOutputFormat, interval_output_format, FormatSettings::IntervalOutputFormat::Numeric, R"(
Allows choosing different output formats of the text representation of interval types.

Possible values:

-   `kusto` - KQL-style output format.

    ClickHouse outputs intervals in [KQL format](https://learn.microsoft.com/en-us/dotnet/standard/base-types/standard-timespan-format-strings#the-constant-c-format-specifier). For example, `toIntervalDay(2)` would be formatted as `2.00:00:00`. Please note that for interval types of varying length (ie. `IntervalMonth` and `IntervalYear`) the average number of seconds per interval is taken into account.

-   `numeric` - Numeric output format.

    ClickHouse outputs intervals as their underlying numeric representation. For example, `toIntervalDay(2)` would be formatted as `2`.

See also:

-   [Interval](../../sql-reference/data-types/special-data-types/interval.md)
)", 0) \
    \
    M(Bool, input_format_ipv4_default_on_conversion_error, false, R"(
Deserialization of IPv4 will use default values instead of throwing exception on conversion error.

Disabled by default.
)", 0) \
    M(Bool, input_format_ipv6_default_on_conversion_error, false, R"(
Deserialization of IPV6 will use default values instead of throwing exception on conversion error.

Disabled by default.
)", 0) \
    M(String, bool_true_representation, "true", R"(
Text to represent true bool value in TSV/CSV/Vertical/Pretty formats.
)", 0) \
    M(String, bool_false_representation, "false", R"(
Text to represent false bool value in TSV/CSV/Vertical/Pretty formats.
)", 0) \
    \
    M(Bool, input_format_values_interpret_expressions, true, R"(
For Values format: if the field could not be parsed by streaming parser, run SQL parser and try to interpret it as SQL expression.
)", 0) \
    M(Bool, input_format_values_deduce_templates_of_expressions, true, R"(
For Values format: if the field could not be parsed by streaming parser, run SQL parser, deduce template of the SQL expression, try to parse all rows using template and then interpret expression for all rows.
)", 0) \
    M(Bool, input_format_values_accurate_types_of_literals, true, R"(
For Values format: when parsing and interpreting expressions using template, check actual type of literal to avoid possible overflow and precision issues.
)", 0) \
    M(Bool, input_format_avro_allow_missing_fields, false, R"(
For Avro/AvroConfluent format: when field is not found in schema use default value instead of error
)", 0) \
    /** This setting is obsolete and do nothing, left for compatibility reasons. */ \
    M(Bool, input_format_avro_null_as_default, false, R"(
For Avro/AvroConfluent format: insert default in case of null and non Nullable column
)", 0) \
    M(UInt64, format_binary_max_string_size, 1_GiB, R"(
The maximum allowed size for String in RowBinary format. It prevents allocating large amount of memory in case of corrupted data. 0 means there is no limit
)", 0) \
    M(UInt64, format_binary_max_array_size, 1_GiB, R"(
The maximum allowed size for Array in RowBinary format. It prevents allocating large amount of memory in case of corrupted data. 0 means there is no limit
)", 0) \
    M(Bool, input_format_binary_decode_types_in_binary_format, false, R"(
Read data types in binary format instead of type names in RowBinaryWithNamesAndTypes input format
)", 0) \
    M(Bool, output_format_binary_encode_types_in_binary_format, false, R"(
Write data types in binary format instead of type names in RowBinaryWithNamesAndTypes output format
)", 0) \
    M(URI, format_avro_schema_registry_url, "", R"(
For AvroConfluent format: Confluent Schema Registry URL.
)", 0) \
    \
    M(Bool, output_format_json_quote_64bit_integers, true, R"(
Controls quoting of 64-bit or bigger [integers](../../sql-reference/data-types/int-uint.md) (like `UInt64` or `Int128`) when they are output in a [JSON](../../interfaces/formats.md/#json) format.
Such integers are enclosed in quotes by default. This behavior is compatible with most JavaScript implementations.

Possible values:

- 0 — Integers are output without quotes.
- 1 — Integers are enclosed in quotes.
)", 0) \
    M(Bool, output_format_json_quote_denormals, false, R"str(
Enables `+nan`, `-nan`, `+inf`, `-inf` outputs in [JSON](../../interfaces/formats.md/#json) output format.

Possible values:

- 0 — Disabled.
- 1 — Enabled.

**Example**

Consider the following table `account_orders`:

```text
┌─id─┬─name───┬─duration─┬─period─┬─area─┐
│  1 │ Andrew │       20 │      0 │  400 │
│  2 │ John   │       40 │      0 │    0 │
│  3 │ Bob    │       15 │      0 │ -100 │
└────┴────────┴──────────┴────────┴──────┘
```

When `output_format_json_quote_denormals = 0`, the query returns `null` values in output:

```sql
SELECT area/period FROM account_orders FORMAT JSON;
```

```json
{
        "meta":
        [
                {
                        "name": "divide(area, period)",
                        "type": "Float64"
                }
        ],

        "data":
        [
                {
                        "divide(area, period)": null
                },
                {
                        "divide(area, period)": null
                },
                {
                        "divide(area, period)": null
                }
        ],

        "rows": 3,

        "statistics":
        {
                "elapsed": 0.003648093,
                "rows_read": 3,
                "bytes_read": 24
        }
}
```

When `output_format_json_quote_denormals = 1`, the query returns:

```json
{
        "meta":
        [
                {
                        "name": "divide(area, period)",
                        "type": "Float64"
                }
        ],

        "data":
        [
                {
                        "divide(area, period)": "inf"
                },
                {
                        "divide(area, period)": "-nan"
                },
                {
                        "divide(area, period)": "-inf"
                }
        ],

        "rows": 3,

        "statistics":
        {
                "elapsed": 0.000070241,
                "rows_read": 3,
                "bytes_read": 24
        }
}
```
)str", 0) \
    M(Bool, output_format_json_quote_decimals, false, R"(
Controls quoting of decimals in JSON output formats.

Disabled by default.
)", 0) \
    M(Bool, output_format_json_quote_64bit_floats, false, R"(
Controls quoting of 64-bit [floats](../../sql-reference/data-types/float.md) when they are output in JSON* formats.

Disabled by default.
)", 0) \
    \
    M(Bool, output_format_json_escape_forward_slashes, true, R"(
Controls escaping forward slashes for string outputs in JSON output format. This is intended for compatibility with JavaScript. Don't confuse with backslashes that are always escaped.

Enabled by default.
)", 0) \
    M(Bool, output_format_json_named_tuples_as_objects, true, R"(
Serialize named tuple columns as JSON objects.

Enabled by default.
)", 0) \
    M(Bool, output_format_json_skip_null_value_in_named_tuples, false, R"(
Skip key value pairs with null value when serialize named tuple columns as JSON objects. It is only valid when output_format_json_named_tuples_as_objects is true.
)", 0) \
    M(Bool, output_format_json_array_of_rows, false, R"(
Enables the ability to output all rows as a JSON array in the [JSONEachRow](../../interfaces/formats.md/#jsoneachrow) format.

Possible values:

- 1 — ClickHouse outputs all rows as an array, each row in the `JSONEachRow` format.
- 0 — ClickHouse outputs each row separately in the `JSONEachRow` format.

**Example of a query with the enabled setting**

Query:

```sql
SET output_format_json_array_of_rows = 1;
SELECT number FROM numbers(3) FORMAT JSONEachRow;
```

Result:

```text
[
{"number":"0"},
{"number":"1"},
{"number":"2"}
]
```

**Example of a query with the disabled setting**

Query:

```sql
SET output_format_json_array_of_rows = 0;
SELECT number FROM numbers(3) FORMAT JSONEachRow;
```

Result:

```text
{"number":"0"}
{"number":"1"}
{"number":"2"}
```
)", 0) \
    M(Bool, output_format_json_validate_utf8, false, R"(
Controls validation of UTF-8 sequences in JSON output formats, doesn't impact formats JSON/JSONCompact/JSONColumnsWithMetadata, they always validate UTF-8.

Disabled by default.
)", 0) \
    \
    M(String, format_json_object_each_row_column_for_object_name, "", R"(
The name of column that will be used for storing/writing object names in [JSONObjectEachRow](../../interfaces/formats.md/#jsonobjecteachrow) format.
Column type should be String. If value is empty, default names `row_{i}`will be used for object names.

### input_format_json_compact_allow_variable_number_of_columns {#input_format_json_compact_allow_variable_number_of_columns}

Allow variable number of columns in rows in JSONCompact/JSONCompactEachRow input formats.
Ignore extra columns in rows with more columns than expected and treat missing columns as default values.

Disabled by default.

### output_format_markdown_escape_special_characters {#output_format_markdown_escape_special_characters}

When enabled, escape special characters in Markdown.

[Common Mark](https://spec.commonmark.org/0.30/#example-12) defines the following special characters that can be escaped by \:

```
! " # $ % & ' ( ) * + , - . / : ; < = > ? @ [ \ ] ^ _ ` { | } ~
```

Possible values:

+ 0 — Disable.
+ 1 — Enable.

### input_format_json_empty_as_default {#input_format_json_empty_as_default}

When enabled, replace empty input fields in JSON with default values. For complex default expressions `input_format_defaults_for_omitted_fields` must be enabled too.

Possible values:

+ 0 — Disable.
+ 1 — Enable.
)", 0) \
    \
    M(UInt64, output_format_pretty_max_rows, 10000, R"(
Rows limit for Pretty formats.
)", 0) \
    M(UInt64, output_format_pretty_max_column_pad_width, 250, R"(
Maximum width to pad all values in a column in Pretty formats.
)", 0) \
    M(UInt64, output_format_pretty_max_value_width, 10000, R"(
Maximum width of value to display in Pretty formats. If greater - it will be cut.
)", 0) \
    M(UInt64, output_format_pretty_max_value_width_apply_for_single_value, false, R"(
Only cut values (see the `output_format_pretty_max_value_width` setting) when it is not a single value in a block. Otherwise output it entirely, which is useful for the `SHOW CREATE TABLE` query.
)", 0) \
    M(UInt64Auto, output_format_pretty_color, "auto", R"(
Use ANSI escape sequences in Pretty formats. 0 - disabled, 1 - enabled, 'auto' - enabled if a terminal.
)", 0) \
    M(String, output_format_pretty_grid_charset, "UTF-8", R"(
Charset for printing grid borders. Available charsets: ASCII, UTF-8 (default one).
)", 0) \
    M(UInt64, output_format_pretty_display_footer_column_names, true, R"(
Display column names in the footer if there are many table rows.

Possible values:

- 0 — No column names are displayed in the footer.
- 1 — Column names are displayed in the footer if row count is greater than or equal to the threshold value set by [output_format_pretty_display_footer_column_names_min_rows](#output_format_pretty_display_footer_column_names_min_rows) (50 by default).

**Example**

Query:

```sql
SELECT *, toTypeName(*) FROM (SELECT * FROM system.numbers LIMIT 1000);
```

Result:

```response
      ┌─number─┬─toTypeName(number)─┐
   1. │      0 │ UInt64             │
   2. │      1 │ UInt64             │
   3. │      2 │ UInt64             │
   ...
 999. │    998 │ UInt64             │
1000. │    999 │ UInt64             │
      └─number─┴─toTypeName(number)─┘
```
)", 0) \
    M(UInt64, output_format_pretty_display_footer_column_names_min_rows, 50, R"(
Sets the minimum number of rows for which a footer with column names will be displayed if setting [output_format_pretty_display_footer_column_names](#output_format_pretty_display_footer_column_names) is enabled.
)", 0) \
    M(UInt64, output_format_parquet_row_group_size, 1000000, R"(
Target row group size in rows.
)", 0) \
    M(UInt64, output_format_parquet_row_group_size_bytes, 512 * 1024 * 1024, R"(
Target row group size in bytes, before compression.
)", 0) \
    M(Bool, output_format_parquet_string_as_string, true, R"(
Use Parquet String type instead of Binary for String columns.
)", 0) \
    M(Bool, output_format_parquet_fixed_string_as_fixed_byte_array, true, R"(
Use Parquet FIXED_LENGTH_BYTE_ARRAY type instead of Binary for FixedString columns.
)", 0) \
    M(ParquetVersion, output_format_parquet_version, "2.latest", R"(
Parquet format version for output format. Supported versions: 1.0, 2.4, 2.6 and 2.latest (default)
)", 0) \
    M(ParquetCompression, output_format_parquet_compression_method, "zstd", R"(
Compression method for Parquet output format. Supported codecs: snappy, lz4, brotli, zstd, gzip, none (uncompressed)
)", 0) \
    M(Bool, output_format_parquet_compliant_nested_types, true, R"(
In parquet file schema, use name 'element' instead of 'item' for list elements. This is a historical artifact of Arrow library implementation. Generally increases compatibility, except perhaps with some old versions of Arrow.
)", 0) \
    M(Bool, output_format_parquet_use_custom_encoder, true, R"(
Use a faster Parquet encoder implementation.
)", 0) \
    M(Bool, output_format_parquet_parallel_encoding, true, R"(
Do Parquet encoding in multiple threads. Requires output_format_parquet_use_custom_encoder.
)", 0) \
    M(UInt64, output_format_parquet_data_page_size, 1024 * 1024, R"(
Target page size in bytes, before compression.
)", 0) \
    M(UInt64, output_format_parquet_batch_size, 1024, R"(
Check page size every this many rows. Consider decreasing if you have columns with average values size above a few KBs.
)", 0) \
    M(Bool, output_format_parquet_write_page_index, true, R"(
Add a possibility to write page index into parquet files.
)", 0) \
    M(String, output_format_avro_codec, "", R"(
Compression codec used for output. Possible values: 'null', 'deflate', 'snappy', 'zstd'.
)", 0) \
    M(UInt64, output_format_avro_sync_interval, 16 * 1024, R"(
Sync interval in bytes.
)", 0) \
    M(String, output_format_avro_string_column_pattern, "", R"(
For Avro format: regexp of String columns to select as AVRO string.
)", 0) \
    M(UInt64, output_format_avro_rows_in_file, 1, R"(
Max rows in a file (if permitted by storage)
)", 0) \
    M(Bool, output_format_tsv_crlf_end_of_line, false, R"(
If it is set true, end of line in TSV format will be \\r\\n instead of \\n.
)", 0) \
    M(String, format_csv_null_representation, "\\N", R"(
Custom NULL representation in CSV format
)", 0) \
    M(String, format_tsv_null_representation, "\\N", R"(
Custom NULL representation in TSV format
)", 0) \
    M(Bool, output_format_decimal_trailing_zeros, false, R"(
Output trailing zeros when printing Decimal values. E.g. 1.230000 instead of 1.23.

Disabled by default.
)", 0) \
    \
    M(UInt64, input_format_allow_errors_num, 0, R"(
Sets the maximum number of acceptable errors when reading from text formats (CSV, TSV, etc.).

The default value is 0.

Always pair it with `input_format_allow_errors_ratio`.

If an error occurred while reading rows but the error counter is still less than `input_format_allow_errors_num`, ClickHouse ignores the row and moves on to the next one.

If both `input_format_allow_errors_num` and `input_format_allow_errors_ratio` are exceeded, ClickHouse throws an exception.
)", 0) \
    M(Float, input_format_allow_errors_ratio, 0, R"(
Sets the maximum percentage of errors allowed when reading from text formats (CSV, TSV, etc.).
The percentage of errors is set as a floating-point number between 0 and 1.

The default value is 0.

Always pair it with `input_format_allow_errors_num`.

If an error occurred while reading rows but the error counter is still less than `input_format_allow_errors_ratio`, ClickHouse ignores the row and moves on to the next one.

If both `input_format_allow_errors_num` and `input_format_allow_errors_ratio` are exceeded, ClickHouse throws an exception.
)", 0) \
    M(String, input_format_record_errors_file_path, "", R"(
Path of the file used to record errors while reading text formats (CSV, TSV).
)", 0) \
    M(String, errors_output_format, "CSV", R"(
Method to write Errors to text output.
)", 0) \
    \
    M(String, format_schema, "", R"(
This parameter is useful when you are using formats that require a schema definition, such as [Cap’n Proto](https://capnproto.org/) or [Protobuf](https://developers.google.com/protocol-buffers/). The value depends on the format.
)", 0) \
    M(String, format_template_resultset, "", R"(
Path to file which contains format string for result set (for Template format)
)", 0) \
    M(String, format_template_row, "", R"(
Path to file which contains format string for rows (for Template format)
)", 0) \
    M(String, format_template_row_format, "", R"(
Format string for rows (for Template format)
)", 0) \
    M(String, format_template_resultset_format, "", R"(
Format string for result set (for Template format)
)", 0) \
    M(String, format_template_rows_between_delimiter, "\n", R"(
Delimiter between rows (for Template format)
)", 0) \
    \
    M(EscapingRule, format_custom_escaping_rule, "Escaped", R"(
Field escaping rule (for CustomSeparated format)
)", 0) \
    M(String, format_custom_field_delimiter, "\t", R"(
Delimiter between fields (for CustomSeparated format)
)", 0) \
    M(String, format_custom_row_before_delimiter, "", R"(
Delimiter before field of the first column (for CustomSeparated format)
)", 0) \
    M(String, format_custom_row_after_delimiter, "\n", R"(
Delimiter after field of the last column (for CustomSeparated format)
)", 0) \
    M(String, format_custom_row_between_delimiter, "", R"(
Delimiter between rows (for CustomSeparated format)
)", 0) \
    M(String, format_custom_result_before_delimiter, "", R"(
Prefix before result set (for CustomSeparated format)
)", 0) \
    M(String, format_custom_result_after_delimiter, "", R"(
Suffix after result set (for CustomSeparated format)
)", 0) \
    \
    M(String, format_regexp, "", R"(
Regular expression (for Regexp format)
)", 0) \
    M(EscapingRule, format_regexp_escaping_rule, "Raw", R"(
Field escaping rule (for Regexp format)
)", 0) \
    M(Bool, format_regexp_skip_unmatched, false, R"(
Skip lines unmatched by regular expression (for Regexp format)
)", 0) \
    \
    M(Bool, output_format_enable_streaming, false, R"(
Enable streaming in output formats that support it.

Disabled by default.
)", 0) \
    M(Bool, output_format_write_statistics, true, R"(
Write statistics about read rows, bytes, time elapsed in suitable output formats.

Enabled by default
)", 0) \
    M(Bool, output_format_pretty_row_numbers, true, R"(
Add row numbers before each row for pretty output format
)", 0) \
    M(Bool, output_format_pretty_highlight_digit_groups, true, R"(
If enabled and if output is a terminal, highlight every digit corresponding to the number of thousands, millions, etc. with underline.
)", 0) \
    M(UInt64, output_format_pretty_single_large_number_tip_threshold, 1'000'000, R"(
Print a readable number tip on the right side of the table if the block consists of a single number which exceeds this value (except 0)
)", 0) \
    M(Bool, insert_distributed_one_random_shard, false, R"(
Enables or disables random shard insertion into a [Distributed](../../engines/table-engines/special/distributed.md/#distributed) table when there is no distributed key.

By default, when inserting data into a `Distributed` table with more than one shard, the ClickHouse server will reject any insertion request if there is no distributed key. When `insert_distributed_one_random_shard = 1`, insertions are allowed and data is forwarded randomly among all shards.

Possible values:

- 0 — Insertion is rejected if there are multiple shards and no distributed key is given.
- 1 — Insertion is done randomly among all available shards when no distributed key is given.
)", 0) \
    \
    M(Bool, exact_rows_before_limit, false, R"(
When enabled, ClickHouse will provide exact value for rows_before_limit_at_least statistic, but with the cost that the data before limit will have to be read completely
)", 0) \
    M(Bool, rows_before_aggregation, false, R"(
When enabled, ClickHouse will provide exact value for rows_before_aggregation statistic, represents the number of rows read before aggregation
)", 0) \
    M(UInt64, cross_to_inner_join_rewrite, 1, R"(
Use inner join instead of comma/cross join if there are joining expressions in the WHERE section. Values: 0 - no rewrite, 1 - apply if possible for comma/cross, 2 - force rewrite all comma joins, cross - if possible
)", 0) \
    \
    M(Bool, output_format_arrow_low_cardinality_as_dictionary, false, R"(
Enable output LowCardinality type as Dictionary Arrow type
)", 0) \
    M(Bool, output_format_arrow_use_signed_indexes_for_dictionary, true, R"(
Use signed integers for dictionary indexes in Arrow format
)", 0) \
    M(Bool, output_format_arrow_use_64_bit_indexes_for_dictionary, false, R"(
Always use 64 bit integers for dictionary indexes in Arrow format
)", 0) \
    M(Bool, output_format_arrow_string_as_string, true, R"(
Use Arrow String type instead of Binary for String columns
)", 0) \
    M(Bool, output_format_arrow_fixed_string_as_fixed_byte_array, true, R"(
Use Arrow FIXED_SIZE_BINARY type instead of Binary for FixedString columns.
)", 0) \
    M(ArrowCompression, output_format_arrow_compression_method, "lz4_frame", R"(
Compression method for Arrow output format. Supported codecs: lz4_frame, zstd, none (uncompressed)
)", 0) \
    \
    M(Bool, output_format_orc_string_as_string, true, R"(
Use ORC String type instead of Binary for String columns
)", 0) \
    M(ORCCompression, output_format_orc_compression_method, "zstd", R"(
Compression method for ORC output format. Supported codecs: lz4, snappy, zlib, zstd, none (uncompressed)
)", 0) \
    M(UInt64, output_format_orc_row_index_stride, 10'000, R"(
Target row index stride in ORC output format
)", 0) \
    M(Double, output_format_orc_dictionary_key_size_threshold, 0.0, R"(
For a string column in ORC output format, if the number of distinct values is greater than this fraction of the total number of non-null rows, turn off dictionary encoding. Otherwise dictionary encoding is enabled
)", 0) \
    \
    M(CapnProtoEnumComparingMode, format_capn_proto_enum_comparising_mode, FormatSettings::CapnProtoEnumComparingMode::BY_VALUES, R"(
How to map ClickHouse Enum and CapnProto Enum
)", 0) \
    \
    M(Bool, format_capn_proto_use_autogenerated_schema, true, R"(
Use autogenerated CapnProto schema when format_schema is not set
)", 0) \
    M(Bool, format_protobuf_use_autogenerated_schema, true, R"(
Use autogenerated Protobuf when format_schema is not set
)", 0) \
    M(String, output_format_schema, "", R"(
The path to the file where the automatically generated schema will be saved in [Cap’n Proto](../../interfaces/formats.md#capnproto-capnproto) or [Protobuf](../../interfaces/formats.md#protobuf-protobuf) formats.
)", 0) \
    \
    M(String, input_format_mysql_dump_table_name, "", R"(
Name of the table in MySQL dump from which to read data
)", 0) \
    M(Bool, input_format_mysql_dump_map_column_names, true, R"(
Match columns from table in MySQL dump and columns from ClickHouse table by names
)", 0) \
    \
    M(UInt64, output_format_sql_insert_max_batch_size, DEFAULT_BLOCK_SIZE, R"(
The maximum number  of rows in one INSERT statement.
)", 0) \
    M(String, output_format_sql_insert_table_name, "table", R"(
The name of table in the output INSERT query
)", 0) \
    M(Bool, output_format_sql_insert_include_column_names, true, R"(
Include column names in INSERT query
)", 0) \
    M(Bool, output_format_sql_insert_use_replace, false, R"(
Use REPLACE statement instead of INSERT
)", 0) \
    M(Bool, output_format_sql_insert_quote_names, true, R"(
Quote column names with '`' characters
)", 0) \
    \
    M(Bool, output_format_values_escape_quote_with_quote, false, R"(
If true escape ' with '', otherwise quoted with \\'
)", 0) \
    \
    M(Bool, output_format_bson_string_as_string, false, R"(
Use BSON String type instead of Binary for String columns.
)", 0) \
    M(Bool, input_format_bson_skip_fields_with_unsupported_types_in_schema_inference, false, R"(
Skip fields with unsupported types while schema inference for format BSON.
)", 0) \
    \
    M(Bool, format_display_secrets_in_show_and_select, false, R"(
Enables or disables showing secrets in `SHOW` and `SELECT` queries for tables, databases,
table functions, and dictionaries.

User wishing to see secrets must also have
[`display_secrets_in_show_and_select` server setting](../server-configuration-parameters/settings#display_secrets_in_show_and_select)
turned on and a
[`displaySecretsInShowAndSelect`](../../sql-reference/statements/grant#display-secrets) privilege.

Possible values:

-   0 — Disabled.
-   1 — Enabled.
)", IMPORTANT) \
    M(Bool, regexp_dict_allow_hyperscan, true, R"(
Allow regexp_tree dictionary using Hyperscan library.
)", 0) \
    M(Bool, regexp_dict_flag_case_insensitive, false, R"(
Use case-insensitive matching for a regexp_tree dictionary. Can be overridden in individual expressions with (?i) and (?-i).
)", 0) \
    M(Bool, regexp_dict_flag_dotall, false, R"(
Allow '.' to match newline characters for a regexp_tree dictionary.
)", 0) \
    \
    M(Bool, dictionary_use_async_executor, false, R"(
Execute a pipeline for reading dictionary source in several threads. It's supported only by dictionaries with local CLICKHOUSE source.
)", 0) \
    M(Bool, precise_float_parsing, false, R"(
Prefer more precise (but slower) float parsing algorithm
)", 0) \
    M(DateTimeOverflowBehavior, date_time_overflow_behavior, "ignore", R"(
Overflow mode for Date, Date32, DateTime, DateTime64 types. Possible values: 'ignore', 'throw', 'saturate'.
)", 0) \
    M(Bool, validate_experimental_and_suspicious_types_inside_nested_types, true, R"(
Validate usage of experimental and suspicious types inside nested types like Array/Map/Tuple
)", 0) \
    \
    M(IdentifierQuotingRule, show_create_query_identifier_quoting_rule, IdentifierQuotingRule::WhenNecessary, R"(
Set the quoting rule for identifiers in SHOW CREATE query
)", 0) \
    M(IdentifierQuotingStyle, show_create_query_identifier_quoting_style, IdentifierQuotingStyle::Backticks, R"(
Set the quoting style for identifiers in SHOW CREATE query
)", 0) \

// End of FORMAT_FACTORY_SETTINGS

#define OBSOLETE_FORMAT_SETTINGS(M, ALIAS) \
    /** Obsolete format settings that do nothing but left for compatibility reasons. Remove each one after half a year of obsolescence. */ \
    MAKE_OBSOLETE(M, Bool, input_format_arrow_import_nested, false) \
    MAKE_OBSOLETE(M, Bool, input_format_parquet_import_nested, false) \
    MAKE_OBSOLETE(M, Bool, input_format_orc_import_nested, false)                                                                          \

#endif // __CLION_IDE__

#define LIST_OF_ALL_FORMAT_SETTINGS(M, ALIAS) \
    FORMAT_FACTORY_SETTINGS(M, ALIAS) \
    OBSOLETE_FORMAT_SETTINGS(M, ALIAS)<|MERGE_RESOLUTION|>--- conflicted
+++ resolved
@@ -529,12 +529,6 @@
 If it is set true, file function will read TSV format with \\r\\n instead of \\n.
 )", 0) \
     \
-<<<<<<< HEAD
-    M(Bool, input_format_native_allow_types_conversion, true, "Allow data types conversion in Native input format", 0) \
-    M(Bool, input_format_native_decode_types_in_binary_format, false, "Read data types in binary format instead of type names in Native input format", 0) \
-    M(Bool, output_format_native_encode_types_in_binary_format, false, "Write data types in binary format instead of type names in Native output format", 0) \
-    M(Bool, output_format_native_write_json_as_string, false, "Write data of JSON column as String column containing JSON strings instead of default native serialization of JSON column", 0) \
-=======
     M(Bool, input_format_native_allow_types_conversion, true, R"(
 Allow data types conversion in Native input format
 )", 0) \
@@ -544,7 +538,9 @@
     M(Bool, output_format_native_encode_types_in_binary_format, false, R"(
 Write data types in binary format instead of type names in Native output format
 )", 0) \
->>>>>>> 1e36e19a
+    M(Bool, output_format_native_write_json_as_string, false, R"(
+Write data of JSON column as String column containing JSON strings instead of default native serialization of JSON column
+)", 0) \
     \
     M(DateTimeInputFormat, date_time_input_format, FormatSettings::DateTimeInputFormat::Basic, R"(
 Allows choosing a parser of the text representation of date and time.
