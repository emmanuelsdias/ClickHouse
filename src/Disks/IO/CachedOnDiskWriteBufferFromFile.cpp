--- conflicted
+++ resolved
@@ -68,15 +68,11 @@
 
     if (file_segments.empty() || file_segments.back().isDownloaded())
     {
-<<<<<<< HEAD
-        file_segment = &allocateFileSegment(expected_write_offset, is_persistent);
+        file_segment = &allocateFileSegment(expected_write_offset, segment_kind);
     }
     else
     {
         file_segment = &file_segments.back();
-=======
-        allocateFileSegment(expected_write_offset, segment_kind);
->>>>>>> 8ee589c5
     }
 
     SCOPE_EXIT({
@@ -90,11 +86,7 @@
         if (available_size == 0)
         {
             completeFileSegment(*file_segment);
-<<<<<<< HEAD
-            file_segment = &allocateFileSegment(expected_write_offset, is_persistent);
-=======
-            file_segment = allocateFileSegment(expected_write_offset, segment_kind);
->>>>>>> 8ee589c5
+            file_segment = &allocateFileSegment(expected_write_offset, segment_kind);
             continue;
         }
 
@@ -157,27 +149,14 @@
     }
 }
 
-<<<<<<< HEAD
-FileSegment & FileSegmentRangeWriter::allocateFileSegment(size_t offset, bool is_persistent)
-=======
-FileSegmentPtr & FileSegmentRangeWriter::allocateFileSegment(size_t offset, FileSegmentKind segment_kind)
->>>>>>> 8ee589c5
+FileSegment & FileSegmentRangeWriter::allocateFileSegment(size_t offset, FileSegmentKind segment_kind)
 {
     /**
     * Allocate a new file segment starting `offset`.
     * File segment capacity will equal `max_file_segment_size`, but actual size is 0.
     */
 
-<<<<<<< HEAD
-    CreateFileSegmentSettings create_settings
-    {
-        .is_persistent = is_persistent,
-    };
-=======
-    std::lock_guard cache_lock(cache->mutex);
-
     CreateFileSegmentSettings create_settings(segment_kind);
->>>>>>> 8ee589c5
 
     /// We set max_file_segment_size to be downloaded,
     /// if we have less size to write, file segment will be resized in complete() method.
