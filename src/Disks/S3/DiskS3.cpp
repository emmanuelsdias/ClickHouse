--- conflicted
+++ resolved
@@ -803,11 +803,22 @@
     }
 }
 
-<<<<<<< HEAD
-void DiskS3::removeShared(const String & path, bool keep_s3)
-=======
-void DiskS3::removeFile(const String & path)
->>>>>>> 70d9c7ea
+void DiskS3::removeFileIfExists(const String & path)
+{
+    AwsS3KeyKeeper keys;
+    if (Poco::File(metadata_path + path).exists())
+    {
+        removeMeta(path, keys);
+        removeAws(keys);
+    }
+}
+
+void DiskS3::removeDirectory(const String & path)
+{
+    Poco::File(metadata_path + path).remove();
+}
+
+void DiskS3::removeSharedFile(const String & path, bool keep_s3)
 {
     AwsS3KeyKeeper keys;
     removeMeta(path, keys);
@@ -815,26 +826,7 @@
         removeAws(keys);
 }
 
-<<<<<<< HEAD
 void DiskS3::removeSharedRecursive(const String & path, bool keep_s3)
-=======
-void DiskS3::removeFileIfExists(const String & path)
-{
-    AwsS3KeyKeeper keys;
-    if (Poco::File(metadata_path + path).exists())
-    {
-        removeMeta(path, keys);
-        removeAws(keys);
-    }
-}
-
-void DiskS3::removeDirectory(const String & path)
-{
-    Poco::File(metadata_path + path).remove();
-}
-
-void DiskS3::removeRecursive(const String & path)
->>>>>>> 70d9c7ea
 {
     AwsS3KeyKeeper keys;
     removeMetaRecursive(path, keys);
