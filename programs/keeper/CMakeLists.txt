set(CLICKHOUSE_KEEPER_SOURCES
    keeper_main.cpp
    Keeper.cpp
)

set (CLICKHOUSE_KEEPER_LINK
    PRIVATE
        clickhouse_common_config
        clickhouse_common_io
        clickhouse_common_zookeeper
        daemon
        clickhouse-keeper-converter-lib
        clickhouse-keeper-client-lib
        clickhouse_functions
        dbms
)

clickhouse_program_add(keeper)

install(FILES keeper_config.xml DESTINATION "${CLICKHOUSE_ETC_DIR}/clickhouse-keeper" COMPONENT clickhouse-keeper)

if (BUILD_STANDALONE_KEEPER)
    # Straight list of all required sources
    clickhouse_add_executable(clickhouse-keeper ${CLICKHOUSE_KEEPER_SOURCES})

<<<<<<< HEAD
        ${CMAKE_CURRENT_SOURCE_DIR}/../../src/Core/SettingsFields.cpp
        ${CMAKE_CURRENT_SOURCE_DIR}/../../src/Core/BaseSettings.cpp
        ${CMAKE_CURRENT_SOURCE_DIR}/../../src/Core/ServerSettings.cpp
        ${CMAKE_CURRENT_SOURCE_DIR}/../../src/Core/Field.cpp
        ${CMAKE_CURRENT_SOURCE_DIR}/../../src/Core/SettingsEnums.cpp
        ${CMAKE_CURRENT_SOURCE_DIR}/../../src/Core/ServerUUID.cpp
        ${CMAKE_CURRENT_SOURCE_DIR}/../../src/Core/UUID.cpp
        ${CMAKE_CURRENT_SOURCE_DIR}/../../src/Core/BackgroundSchedulePool.cpp

        ${CMAKE_CURRENT_SOURCE_DIR}/../../src/IO/ReadBuffer.cpp

        ${CMAKE_CURRENT_SOURCE_DIR}/../../src/Server/HTTPPathHints.cpp
        ${CMAKE_CURRENT_SOURCE_DIR}/../../src/Server/KeeperTCPHandler.cpp
        ${CMAKE_CURRENT_SOURCE_DIR}/../../src/Server/TCPServer.cpp
        ${CMAKE_CURRENT_SOURCE_DIR}/../../src/Server/NotFoundHandler.cpp
        ${CMAKE_CURRENT_SOURCE_DIR}/../../src/Server/ProtocolServerAdapter.cpp
        ${CMAKE_CURRENT_SOURCE_DIR}/../../src/Server/CertificateReloader.cpp
        ${CMAKE_CURRENT_SOURCE_DIR}/../../src/Server/PrometheusRequestHandler.cpp
        ${CMAKE_CURRENT_SOURCE_DIR}/../../src/Server/PrometheusMetricsWriter.cpp
        ${CMAKE_CURRENT_SOURCE_DIR}/../../src/Server/waitServersToFinish.cpp
        ${CMAKE_CURRENT_SOURCE_DIR}/../../src/Server/ServerType.cpp
        ${CMAKE_CURRENT_SOURCE_DIR}/../../src/Server/HTTPRequestHandlerFactoryMain.cpp
        ${CMAKE_CURRENT_SOURCE_DIR}/../../src/Server/KeeperReadinessHandler.cpp
        ${CMAKE_CURRENT_SOURCE_DIR}/../../src/Server/CloudPlacementInfo.cpp
        ${CMAKE_CURRENT_SOURCE_DIR}/../../src/Server/HTTP/HTTPServer.cpp
        ${CMAKE_CURRENT_SOURCE_DIR}/../../src/Server/HTTP/ReadHeaders.cpp
        ${CMAKE_CURRENT_SOURCE_DIR}/../../src/Server/HTTP/HTTPServerConnection.cpp
        ${CMAKE_CURRENT_SOURCE_DIR}/../../src/Server/HTTP/HTTPServerRequest.cpp
        ${CMAKE_CURRENT_SOURCE_DIR}/../../src/Server/HTTP/HTTPServerResponse.cpp
        ${CMAKE_CURRENT_SOURCE_DIR}/../../src/Server/HTTP/HTTPServerConnectionFactory.cpp
        ${CMAKE_CURRENT_SOURCE_DIR}/../../src/Server/HTTP/WriteBufferFromHTTPServerResponse.cpp

        ${CMAKE_CURRENT_SOURCE_DIR}/../../src/Compression/CachedCompressedReadBuffer.cpp
        ${CMAKE_CURRENT_SOURCE_DIR}/../../src/Compression/CheckingCompressedReadBuffer.cpp
        ${CMAKE_CURRENT_SOURCE_DIR}/../../src/Compression/CompressedReadBufferBase.cpp
        ${CMAKE_CURRENT_SOURCE_DIR}/../../src/Compression/CompressedReadBuffer.cpp
        ${CMAKE_CURRENT_SOURCE_DIR}/../../src/Compression/CompressedReadBufferFromFile.cpp
        ${CMAKE_CURRENT_SOURCE_DIR}/../../src/Compression/CompressedWriteBuffer.cpp
        ${CMAKE_CURRENT_SOURCE_DIR}/../../src/Compression/CompressionCodecEncrypted.cpp
        ${CMAKE_CURRENT_SOURCE_DIR}/../../src/Compression/CompressionCodecLZ4.cpp
        ${CMAKE_CURRENT_SOURCE_DIR}/../../src/Compression/CompressionCodecMultiple.cpp
        ${CMAKE_CURRENT_SOURCE_DIR}/../../src/Compression/CompressionCodecNone.cpp
        ${CMAKE_CURRENT_SOURCE_DIR}/../../src/Compression/CompressionCodecZSTD.cpp
        ${CMAKE_CURRENT_SOURCE_DIR}/../../src/Compression/CompressionFactory.cpp
        ${CMAKE_CURRENT_SOURCE_DIR}/../../src/Compression/ICompressionCodec.cpp
        ${CMAKE_CURRENT_SOURCE_DIR}/../../src/Compression/LZ4_decompress_faster.cpp

        ${CMAKE_CURRENT_SOURCE_DIR}/../../src/Common/CurrentThread.cpp
        ${CMAKE_CURRENT_SOURCE_DIR}/../../src/Common/NamedCollections/NamedCollections.cpp
        ${CMAKE_CURRENT_SOURCE_DIR}/../../src/Common/NamedCollections/NamedCollectionConfiguration.cpp
        ${CMAKE_CURRENT_SOURCE_DIR}/../../src/Common/Jemalloc.cpp

        ${CMAKE_CURRENT_SOURCE_DIR}/../../src/Common/ZooKeeper/IKeeper.cpp
        ${CMAKE_CURRENT_SOURCE_DIR}/../../src/Common/ZooKeeper/TestKeeper.cpp
        ${CMAKE_CURRENT_SOURCE_DIR}/../../src/Common/ZooKeeper/ZooKeeperCommon.cpp
        ${CMAKE_CURRENT_SOURCE_DIR}/../../src/Common/ZooKeeper/ZooKeeperConstants.cpp
        ${CMAKE_CURRENT_SOURCE_DIR}/../../src/Common/ZooKeeper/ZooKeeper.cpp
        ${CMAKE_CURRENT_SOURCE_DIR}/../../src/Common/ZooKeeper/ZooKeeperImpl.cpp
        ${CMAKE_CURRENT_SOURCE_DIR}/../../src/Common/ZooKeeper/ZooKeeperIO.cpp
        ${CMAKE_CURRENT_SOURCE_DIR}/../../src/Common/ZooKeeper/ZooKeeperLock.cpp
        ${CMAKE_CURRENT_SOURCE_DIR}/../../src/Common/ZooKeeper/ZooKeeperNodeCache.cpp

        ${CMAKE_CURRENT_SOURCE_DIR}/../../src/Disks/registerDisks.cpp
        ${CMAKE_CURRENT_SOURCE_DIR}/../../src/Disks/IDisk.cpp
        ${CMAKE_CURRENT_SOURCE_DIR}/../../src/Disks/DiskFactory.cpp
        ${CMAKE_CURRENT_SOURCE_DIR}/../../src/Disks/DiskSelector.cpp
        ${CMAKE_CURRENT_SOURCE_DIR}/../../src/Disks/DiskLocal.cpp
        ${CMAKE_CURRENT_SOURCE_DIR}/../../src/Disks/DiskLocalCheckThread.cpp
        ${CMAKE_CURRENT_SOURCE_DIR}/../../src/Disks/LocalDirectorySyncGuard.cpp
        ${CMAKE_CURRENT_SOURCE_DIR}/../../src/Disks/TemporaryFileOnDisk.cpp
        ${CMAKE_CURRENT_SOURCE_DIR}/../../src/Disks/loadLocalDiskConfig.cpp
        ${CMAKE_CURRENT_SOURCE_DIR}/../../src/Disks/DiskType.cpp

        ${CMAKE_CURRENT_SOURCE_DIR}/../../src/Disks/ObjectStorages/IObjectStorage.cpp
        ${CMAKE_CURRENT_SOURCE_DIR}/../../src/Disks/ObjectStorages/MetadataOperationsHolder.cpp
        ${CMAKE_CURRENT_SOURCE_DIR}/../../src/Disks/ObjectStorages/MetadataStorageFromPlainObjectStorageOperations.cpp
        ${CMAKE_CURRENT_SOURCE_DIR}/../../src/Disks/ObjectStorages/MetadataStorageFromPlainObjectStorage.cpp
        ${CMAKE_CURRENT_SOURCE_DIR}/../../src/Disks/ObjectStorages/MetadataStorageFromPlainRewritableObjectStorage.cpp
        ${CMAKE_CURRENT_SOURCE_DIR}/../../src/Disks/ObjectStorages/MetadataStorageFromDisk.cpp
        ${CMAKE_CURRENT_SOURCE_DIR}/../../src/Disks/ObjectStorages/MetadataStorageTransactionState.cpp
        ${CMAKE_CURRENT_SOURCE_DIR}/../../src/Disks/ObjectStorages/DiskObjectStorageMetadata.cpp
        ${CMAKE_CURRENT_SOURCE_DIR}/../../src/Disks/ObjectStorages/MetadataStorageFromDiskTransactionOperations.cpp
        ${CMAKE_CURRENT_SOURCE_DIR}/../../src/Disks/ObjectStorages/DiskObjectStorage.cpp
        ${CMAKE_CURRENT_SOURCE_DIR}/../../src/Disks/ObjectStorages/DiskObjectStorageTransaction.cpp
        ${CMAKE_CURRENT_SOURCE_DIR}/../../src/Disks/ObjectStorages/DiskObjectStorageRemoteMetadataRestoreHelper.cpp
        ${CMAKE_CURRENT_SOURCE_DIR}/../../src/Disks/ObjectStorages/ObjectStorageIteratorAsync.cpp
        ${CMAKE_CURRENT_SOURCE_DIR}/../../src/Disks/ObjectStorages/ObjectStorageIterator.cpp
        ${CMAKE_CURRENT_SOURCE_DIR}/../../src/Disks/ObjectStorages/StoredObject.cpp

        ${CMAKE_CURRENT_SOURCE_DIR}/../../src/Disks/ObjectStorages/S3/S3ObjectStorage.cpp
        ${CMAKE_CURRENT_SOURCE_DIR}/../../src/Disks/ObjectStorages/S3/S3Capabilities.cpp
        ${CMAKE_CURRENT_SOURCE_DIR}/../../src/Disks/ObjectStorages/S3/diskSettings.cpp
        ${CMAKE_CURRENT_SOURCE_DIR}/../../src/Disks/ObjectStorages/S3/DiskS3Utils.cpp
        ${CMAKE_CURRENT_SOURCE_DIR}/../../src/Disks/ObjectStorages/CommonPathPrefixKeyGenerator.cpp
        ${CMAKE_CURRENT_SOURCE_DIR}/../../src/Disks/ObjectStorages/ObjectStorageFactory.cpp
        ${CMAKE_CURRENT_SOURCE_DIR}/../../src/Disks/ObjectStorages/MetadataStorageFactory.cpp
        ${CMAKE_CURRENT_SOURCE_DIR}/../../src/Disks/ObjectStorages/RegisterDiskObjectStorage.cpp

        ${CMAKE_CURRENT_SOURCE_DIR}/../../src/Disks/IO/createReadBufferFromFileBase.cpp
        ${CMAKE_CURRENT_SOURCE_DIR}/../../src/Disks/IO/ReadBufferFromRemoteFSGather.cpp
        ${CMAKE_CURRENT_SOURCE_DIR}/../../src/Disks/IO/IOUringReader.cpp
        ${CMAKE_CURRENT_SOURCE_DIR}/../../src/Disks/IO/getIOUringReader.cpp
        ${CMAKE_CURRENT_SOURCE_DIR}/../../src/Disks/IO/WriteBufferFromTemporaryFile.cpp
        ${CMAKE_CURRENT_SOURCE_DIR}/../../src/Disks/IO/WriteBufferWithFinalizeCallback.cpp
        ${CMAKE_CURRENT_SOURCE_DIR}/../../src/Disks/IO/AsynchronousBoundedReadBuffer.cpp
        ${CMAKE_CURRENT_SOURCE_DIR}/../../src/Disks/IO/getThreadPoolReader.cpp
        ${CMAKE_CURRENT_SOURCE_DIR}/../../src/Disks/IO/ThreadPoolRemoteFSReader.cpp
        ${CMAKE_CURRENT_SOURCE_DIR}/../../src/Disks/IO/ThreadPoolReader.cpp

        ${CMAKE_CURRENT_SOURCE_DIR}/../../src/Daemon/BaseDaemon.cpp
        ${CMAKE_CURRENT_SOURCE_DIR}/../../src/Daemon/SentryWriter.cpp
        ${CMAKE_CURRENT_SOURCE_DIR}/../../src/Daemon/GraphiteWriter.cpp
        ${CMAKE_CURRENT_BINARY_DIR}/../../src/Daemon/GitHash.generated.cpp

        ${CMAKE_CURRENT_SOURCE_DIR}/../../src/Coordination/Standalone/Context.cpp
        ${CMAKE_CURRENT_SOURCE_DIR}/../../src/Coordination/Standalone/Settings.cpp
        ${CMAKE_CURRENT_SOURCE_DIR}/../../src/Coordination/Standalone/ThreadStatusExt.cpp

        Keeper.cpp
        clickhouse-keeper.cpp
    )

    # List of resources for clickhouse-keeper client
    if (ENABLE_CLICKHOUSE_KEEPER_CLIENT)
        list(APPEND CLICKHOUSE_KEEPER_STANDALONE_SOURCES
            ${CMAKE_CURRENT_SOURCE_DIR}/../../programs/keeper-client/KeeperClient.cpp
            ${CMAKE_CURRENT_SOURCE_DIR}/../../programs/keeper-client/Commands.cpp
            ${CMAKE_CURRENT_SOURCE_DIR}/../../programs/keeper-client/Parser.cpp

            ${CMAKE_CURRENT_SOURCE_DIR}/../../src/Client/LineReader.cpp
            ${CMAKE_CURRENT_SOURCE_DIR}/../../src/Client/ReplxxLineReader.cpp
        )
    endif()

    clickhouse_add_executable(clickhouse-keeper ${CLICKHOUSE_KEEPER_STANDALONE_SOURCES})

    # Remove some redundant dependencies
    target_compile_definitions (clickhouse-keeper PRIVATE -DCLICKHOUSE_KEEPER_STANDALONE_BUILD)
    target_compile_definitions (clickhouse-keeper PUBLIC -DWITHOUT_TEXT_LOG)

    if (ENABLE_CLICKHOUSE_KEEPER_CLIENT AND TARGET ch_rust::skim)
        target_link_libraries(clickhouse-keeper PRIVATE ch_rust::skim)
    endif()

    target_link_libraries(clickhouse-keeper
        PRIVATE
            ch_contrib::abseil_swiss_tables
            ch_contrib::nuraft
            ch_contrib::rocksdb
            ch_contrib::lz4
            ch_contrib::zstd
            ch_contrib::cityhash
            ch_contrib::jemalloc
            common ch_contrib::double_conversion
            ch_contrib::dragonbox_to_chars
            pcg_random
            ch_contrib::pdqsort
            ch_contrib::miniselect
            clickhouse_common_config_no_zookeeper_log
            loggers_no_text_log
            clickhouse_common_io
            clickhouse_parsers # Otherwise compression will not built. FIXME.
    )
=======
    target_link_libraries(clickhouse-keeper PUBLIC ${CLICKHOUSE_KEEPER_LINK})
>>>>>>> 32b9f794

    set_target_properties(clickhouse-keeper PROPERTIES RUNTIME_OUTPUT_DIRECTORY ../)
    if (SPLIT_DEBUG_SYMBOLS)
        clickhouse_split_debug_symbols(TARGET clickhouse-keeper DESTINATION_DIR ${CMAKE_CURRENT_BINARY_DIR}/../${SPLITTED_DEBUG_SYMBOLS_DIR} BINARY_PATH ../clickhouse-keeper)
    else()
        clickhouse_make_empty_debug_info_for_nfpm(TARGET clickhouse-keeper DESTINATION_DIR ${CMAKE_CURRENT_BINARY_DIR}/../${SPLITTED_DEBUG_SYMBOLS_DIR})
        install(TARGETS clickhouse-keeper RUNTIME DESTINATION ${CMAKE_INSTALL_BINDIR} COMPONENT clickhouse)
    endif()
endif()<|MERGE_RESOLUTION|>--- conflicted
+++ resolved
@@ -23,173 +23,7 @@
     # Straight list of all required sources
     clickhouse_add_executable(clickhouse-keeper ${CLICKHOUSE_KEEPER_SOURCES})
 
-<<<<<<< HEAD
-        ${CMAKE_CURRENT_SOURCE_DIR}/../../src/Core/SettingsFields.cpp
-        ${CMAKE_CURRENT_SOURCE_DIR}/../../src/Core/BaseSettings.cpp
-        ${CMAKE_CURRENT_SOURCE_DIR}/../../src/Core/ServerSettings.cpp
-        ${CMAKE_CURRENT_SOURCE_DIR}/../../src/Core/Field.cpp
-        ${CMAKE_CURRENT_SOURCE_DIR}/../../src/Core/SettingsEnums.cpp
-        ${CMAKE_CURRENT_SOURCE_DIR}/../../src/Core/ServerUUID.cpp
-        ${CMAKE_CURRENT_SOURCE_DIR}/../../src/Core/UUID.cpp
-        ${CMAKE_CURRENT_SOURCE_DIR}/../../src/Core/BackgroundSchedulePool.cpp
-
-        ${CMAKE_CURRENT_SOURCE_DIR}/../../src/IO/ReadBuffer.cpp
-
-        ${CMAKE_CURRENT_SOURCE_DIR}/../../src/Server/HTTPPathHints.cpp
-        ${CMAKE_CURRENT_SOURCE_DIR}/../../src/Server/KeeperTCPHandler.cpp
-        ${CMAKE_CURRENT_SOURCE_DIR}/../../src/Server/TCPServer.cpp
-        ${CMAKE_CURRENT_SOURCE_DIR}/../../src/Server/NotFoundHandler.cpp
-        ${CMAKE_CURRENT_SOURCE_DIR}/../../src/Server/ProtocolServerAdapter.cpp
-        ${CMAKE_CURRENT_SOURCE_DIR}/../../src/Server/CertificateReloader.cpp
-        ${CMAKE_CURRENT_SOURCE_DIR}/../../src/Server/PrometheusRequestHandler.cpp
-        ${CMAKE_CURRENT_SOURCE_DIR}/../../src/Server/PrometheusMetricsWriter.cpp
-        ${CMAKE_CURRENT_SOURCE_DIR}/../../src/Server/waitServersToFinish.cpp
-        ${CMAKE_CURRENT_SOURCE_DIR}/../../src/Server/ServerType.cpp
-        ${CMAKE_CURRENT_SOURCE_DIR}/../../src/Server/HTTPRequestHandlerFactoryMain.cpp
-        ${CMAKE_CURRENT_SOURCE_DIR}/../../src/Server/KeeperReadinessHandler.cpp
-        ${CMAKE_CURRENT_SOURCE_DIR}/../../src/Server/CloudPlacementInfo.cpp
-        ${CMAKE_CURRENT_SOURCE_DIR}/../../src/Server/HTTP/HTTPServer.cpp
-        ${CMAKE_CURRENT_SOURCE_DIR}/../../src/Server/HTTP/ReadHeaders.cpp
-        ${CMAKE_CURRENT_SOURCE_DIR}/../../src/Server/HTTP/HTTPServerConnection.cpp
-        ${CMAKE_CURRENT_SOURCE_DIR}/../../src/Server/HTTP/HTTPServerRequest.cpp
-        ${CMAKE_CURRENT_SOURCE_DIR}/../../src/Server/HTTP/HTTPServerResponse.cpp
-        ${CMAKE_CURRENT_SOURCE_DIR}/../../src/Server/HTTP/HTTPServerConnectionFactory.cpp
-        ${CMAKE_CURRENT_SOURCE_DIR}/../../src/Server/HTTP/WriteBufferFromHTTPServerResponse.cpp
-
-        ${CMAKE_CURRENT_SOURCE_DIR}/../../src/Compression/CachedCompressedReadBuffer.cpp
-        ${CMAKE_CURRENT_SOURCE_DIR}/../../src/Compression/CheckingCompressedReadBuffer.cpp
-        ${CMAKE_CURRENT_SOURCE_DIR}/../../src/Compression/CompressedReadBufferBase.cpp
-        ${CMAKE_CURRENT_SOURCE_DIR}/../../src/Compression/CompressedReadBuffer.cpp
-        ${CMAKE_CURRENT_SOURCE_DIR}/../../src/Compression/CompressedReadBufferFromFile.cpp
-        ${CMAKE_CURRENT_SOURCE_DIR}/../../src/Compression/CompressedWriteBuffer.cpp
-        ${CMAKE_CURRENT_SOURCE_DIR}/../../src/Compression/CompressionCodecEncrypted.cpp
-        ${CMAKE_CURRENT_SOURCE_DIR}/../../src/Compression/CompressionCodecLZ4.cpp
-        ${CMAKE_CURRENT_SOURCE_DIR}/../../src/Compression/CompressionCodecMultiple.cpp
-        ${CMAKE_CURRENT_SOURCE_DIR}/../../src/Compression/CompressionCodecNone.cpp
-        ${CMAKE_CURRENT_SOURCE_DIR}/../../src/Compression/CompressionCodecZSTD.cpp
-        ${CMAKE_CURRENT_SOURCE_DIR}/../../src/Compression/CompressionFactory.cpp
-        ${CMAKE_CURRENT_SOURCE_DIR}/../../src/Compression/ICompressionCodec.cpp
-        ${CMAKE_CURRENT_SOURCE_DIR}/../../src/Compression/LZ4_decompress_faster.cpp
-
-        ${CMAKE_CURRENT_SOURCE_DIR}/../../src/Common/CurrentThread.cpp
-        ${CMAKE_CURRENT_SOURCE_DIR}/../../src/Common/NamedCollections/NamedCollections.cpp
-        ${CMAKE_CURRENT_SOURCE_DIR}/../../src/Common/NamedCollections/NamedCollectionConfiguration.cpp
-        ${CMAKE_CURRENT_SOURCE_DIR}/../../src/Common/Jemalloc.cpp
-
-        ${CMAKE_CURRENT_SOURCE_DIR}/../../src/Common/ZooKeeper/IKeeper.cpp
-        ${CMAKE_CURRENT_SOURCE_DIR}/../../src/Common/ZooKeeper/TestKeeper.cpp
-        ${CMAKE_CURRENT_SOURCE_DIR}/../../src/Common/ZooKeeper/ZooKeeperCommon.cpp
-        ${CMAKE_CURRENT_SOURCE_DIR}/../../src/Common/ZooKeeper/ZooKeeperConstants.cpp
-        ${CMAKE_CURRENT_SOURCE_DIR}/../../src/Common/ZooKeeper/ZooKeeper.cpp
-        ${CMAKE_CURRENT_SOURCE_DIR}/../../src/Common/ZooKeeper/ZooKeeperImpl.cpp
-        ${CMAKE_CURRENT_SOURCE_DIR}/../../src/Common/ZooKeeper/ZooKeeperIO.cpp
-        ${CMAKE_CURRENT_SOURCE_DIR}/../../src/Common/ZooKeeper/ZooKeeperLock.cpp
-        ${CMAKE_CURRENT_SOURCE_DIR}/../../src/Common/ZooKeeper/ZooKeeperNodeCache.cpp
-
-        ${CMAKE_CURRENT_SOURCE_DIR}/../../src/Disks/registerDisks.cpp
-        ${CMAKE_CURRENT_SOURCE_DIR}/../../src/Disks/IDisk.cpp
-        ${CMAKE_CURRENT_SOURCE_DIR}/../../src/Disks/DiskFactory.cpp
-        ${CMAKE_CURRENT_SOURCE_DIR}/../../src/Disks/DiskSelector.cpp
-        ${CMAKE_CURRENT_SOURCE_DIR}/../../src/Disks/DiskLocal.cpp
-        ${CMAKE_CURRENT_SOURCE_DIR}/../../src/Disks/DiskLocalCheckThread.cpp
-        ${CMAKE_CURRENT_SOURCE_DIR}/../../src/Disks/LocalDirectorySyncGuard.cpp
-        ${CMAKE_CURRENT_SOURCE_DIR}/../../src/Disks/TemporaryFileOnDisk.cpp
-        ${CMAKE_CURRENT_SOURCE_DIR}/../../src/Disks/loadLocalDiskConfig.cpp
-        ${CMAKE_CURRENT_SOURCE_DIR}/../../src/Disks/DiskType.cpp
-
-        ${CMAKE_CURRENT_SOURCE_DIR}/../../src/Disks/ObjectStorages/IObjectStorage.cpp
-        ${CMAKE_CURRENT_SOURCE_DIR}/../../src/Disks/ObjectStorages/MetadataOperationsHolder.cpp
-        ${CMAKE_CURRENT_SOURCE_DIR}/../../src/Disks/ObjectStorages/MetadataStorageFromPlainObjectStorageOperations.cpp
-        ${CMAKE_CURRENT_SOURCE_DIR}/../../src/Disks/ObjectStorages/MetadataStorageFromPlainObjectStorage.cpp
-        ${CMAKE_CURRENT_SOURCE_DIR}/../../src/Disks/ObjectStorages/MetadataStorageFromPlainRewritableObjectStorage.cpp
-        ${CMAKE_CURRENT_SOURCE_DIR}/../../src/Disks/ObjectStorages/MetadataStorageFromDisk.cpp
-        ${CMAKE_CURRENT_SOURCE_DIR}/../../src/Disks/ObjectStorages/MetadataStorageTransactionState.cpp
-        ${CMAKE_CURRENT_SOURCE_DIR}/../../src/Disks/ObjectStorages/DiskObjectStorageMetadata.cpp
-        ${CMAKE_CURRENT_SOURCE_DIR}/../../src/Disks/ObjectStorages/MetadataStorageFromDiskTransactionOperations.cpp
-        ${CMAKE_CURRENT_SOURCE_DIR}/../../src/Disks/ObjectStorages/DiskObjectStorage.cpp
-        ${CMAKE_CURRENT_SOURCE_DIR}/../../src/Disks/ObjectStorages/DiskObjectStorageTransaction.cpp
-        ${CMAKE_CURRENT_SOURCE_DIR}/../../src/Disks/ObjectStorages/DiskObjectStorageRemoteMetadataRestoreHelper.cpp
-        ${CMAKE_CURRENT_SOURCE_DIR}/../../src/Disks/ObjectStorages/ObjectStorageIteratorAsync.cpp
-        ${CMAKE_CURRENT_SOURCE_DIR}/../../src/Disks/ObjectStorages/ObjectStorageIterator.cpp
-        ${CMAKE_CURRENT_SOURCE_DIR}/../../src/Disks/ObjectStorages/StoredObject.cpp
-
-        ${CMAKE_CURRENT_SOURCE_DIR}/../../src/Disks/ObjectStorages/S3/S3ObjectStorage.cpp
-        ${CMAKE_CURRENT_SOURCE_DIR}/../../src/Disks/ObjectStorages/S3/S3Capabilities.cpp
-        ${CMAKE_CURRENT_SOURCE_DIR}/../../src/Disks/ObjectStorages/S3/diskSettings.cpp
-        ${CMAKE_CURRENT_SOURCE_DIR}/../../src/Disks/ObjectStorages/S3/DiskS3Utils.cpp
-        ${CMAKE_CURRENT_SOURCE_DIR}/../../src/Disks/ObjectStorages/CommonPathPrefixKeyGenerator.cpp
-        ${CMAKE_CURRENT_SOURCE_DIR}/../../src/Disks/ObjectStorages/ObjectStorageFactory.cpp
-        ${CMAKE_CURRENT_SOURCE_DIR}/../../src/Disks/ObjectStorages/MetadataStorageFactory.cpp
-        ${CMAKE_CURRENT_SOURCE_DIR}/../../src/Disks/ObjectStorages/RegisterDiskObjectStorage.cpp
-
-        ${CMAKE_CURRENT_SOURCE_DIR}/../../src/Disks/IO/createReadBufferFromFileBase.cpp
-        ${CMAKE_CURRENT_SOURCE_DIR}/../../src/Disks/IO/ReadBufferFromRemoteFSGather.cpp
-        ${CMAKE_CURRENT_SOURCE_DIR}/../../src/Disks/IO/IOUringReader.cpp
-        ${CMAKE_CURRENT_SOURCE_DIR}/../../src/Disks/IO/getIOUringReader.cpp
-        ${CMAKE_CURRENT_SOURCE_DIR}/../../src/Disks/IO/WriteBufferFromTemporaryFile.cpp
-        ${CMAKE_CURRENT_SOURCE_DIR}/../../src/Disks/IO/WriteBufferWithFinalizeCallback.cpp
-        ${CMAKE_CURRENT_SOURCE_DIR}/../../src/Disks/IO/AsynchronousBoundedReadBuffer.cpp
-        ${CMAKE_CURRENT_SOURCE_DIR}/../../src/Disks/IO/getThreadPoolReader.cpp
-        ${CMAKE_CURRENT_SOURCE_DIR}/../../src/Disks/IO/ThreadPoolRemoteFSReader.cpp
-        ${CMAKE_CURRENT_SOURCE_DIR}/../../src/Disks/IO/ThreadPoolReader.cpp
-
-        ${CMAKE_CURRENT_SOURCE_DIR}/../../src/Daemon/BaseDaemon.cpp
-        ${CMAKE_CURRENT_SOURCE_DIR}/../../src/Daemon/SentryWriter.cpp
-        ${CMAKE_CURRENT_SOURCE_DIR}/../../src/Daemon/GraphiteWriter.cpp
-        ${CMAKE_CURRENT_BINARY_DIR}/../../src/Daemon/GitHash.generated.cpp
-
-        ${CMAKE_CURRENT_SOURCE_DIR}/../../src/Coordination/Standalone/Context.cpp
-        ${CMAKE_CURRENT_SOURCE_DIR}/../../src/Coordination/Standalone/Settings.cpp
-        ${CMAKE_CURRENT_SOURCE_DIR}/../../src/Coordination/Standalone/ThreadStatusExt.cpp
-
-        Keeper.cpp
-        clickhouse-keeper.cpp
-    )
-
-    # List of resources for clickhouse-keeper client
-    if (ENABLE_CLICKHOUSE_KEEPER_CLIENT)
-        list(APPEND CLICKHOUSE_KEEPER_STANDALONE_SOURCES
-            ${CMAKE_CURRENT_SOURCE_DIR}/../../programs/keeper-client/KeeperClient.cpp
-            ${CMAKE_CURRENT_SOURCE_DIR}/../../programs/keeper-client/Commands.cpp
-            ${CMAKE_CURRENT_SOURCE_DIR}/../../programs/keeper-client/Parser.cpp
-
-            ${CMAKE_CURRENT_SOURCE_DIR}/../../src/Client/LineReader.cpp
-            ${CMAKE_CURRENT_SOURCE_DIR}/../../src/Client/ReplxxLineReader.cpp
-        )
-    endif()
-
-    clickhouse_add_executable(clickhouse-keeper ${CLICKHOUSE_KEEPER_STANDALONE_SOURCES})
-
-    # Remove some redundant dependencies
-    target_compile_definitions (clickhouse-keeper PRIVATE -DCLICKHOUSE_KEEPER_STANDALONE_BUILD)
-    target_compile_definitions (clickhouse-keeper PUBLIC -DWITHOUT_TEXT_LOG)
-
-    if (ENABLE_CLICKHOUSE_KEEPER_CLIENT AND TARGET ch_rust::skim)
-        target_link_libraries(clickhouse-keeper PRIVATE ch_rust::skim)
-    endif()
-
-    target_link_libraries(clickhouse-keeper
-        PRIVATE
-            ch_contrib::abseil_swiss_tables
-            ch_contrib::nuraft
-            ch_contrib::rocksdb
-            ch_contrib::lz4
-            ch_contrib::zstd
-            ch_contrib::cityhash
-            ch_contrib::jemalloc
-            common ch_contrib::double_conversion
-            ch_contrib::dragonbox_to_chars
-            pcg_random
-            ch_contrib::pdqsort
-            ch_contrib::miniselect
-            clickhouse_common_config_no_zookeeper_log
-            loggers_no_text_log
-            clickhouse_common_io
-            clickhouse_parsers # Otherwise compression will not built. FIXME.
-    )
-=======
     target_link_libraries(clickhouse-keeper PUBLIC ${CLICKHOUSE_KEEPER_LINK})
->>>>>>> 32b9f794
 
     set_target_properties(clickhouse-keeper PROPERTIES RUNTIME_OUTPUT_DIRECTORY ../)
     if (SPLIT_DEBUG_SYMBOLS)
