--- conflicted
+++ resolved
@@ -375,11 +375,7 @@
                             failures_chain += 1
                             status += MSG_FAIL
                             status += print_test_time(total_time)
-<<<<<<< HEAD
-                            status += f' - return code {proc.returncode}\n'
-=======
                             status += ' - return code {}\n'.format(proc.returncode)
->>>>>>> 33b941b2
 
                             if stderr:
                                 status += stderr
