import gzip
import json
import logging
import os
import io
import random
import threading
import time

import helpers.client
import pytest
from helpers.cluster import ClickHouseCluster, ClickHouseInstance

MINIO_INTERNAL_PORT = 9001

SCRIPT_DIR = os.path.dirname(os.path.realpath(__file__))
CONFIG_PATH = os.path.join(SCRIPT_DIR, './_instances/dummy/configs/config.d/defaultS3.xml')


# Creates S3 bucket for tests and allows anonymous read-write access to it.
def prepare_s3_bucket(started_cluster):
    # Allows read-write access for bucket without authorization.
    bucket_read_write_policy = {"Version": "2012-10-17",
                                "Statement": [
                                    {
                                        "Sid": "",
                                        "Effect": "Allow",
                                        "Principal": {"AWS": "*"},
                                        "Action": "s3:GetBucketLocation",
                                        "Resource": "arn:aws:s3:::root"
                                    },
                                    {
                                        "Sid": "",
                                        "Effect": "Allow",
                                        "Principal": {"AWS": "*"},
                                        "Action": "s3:ListBucket",
                                        "Resource": "arn:aws:s3:::root"
                                    },
                                    {
                                        "Sid": "",
                                        "Effect": "Allow",
                                        "Principal": {"AWS": "*"},
                                        "Action": "s3:GetObject",
                                        "Resource": "arn:aws:s3:::root/*"
                                    },
                                    {
                                        "Sid": "",
                                        "Effect": "Allow",
                                        "Principal": {"AWS": "*"},
                                        "Action": "s3:PutObject",
                                        "Resource": "arn:aws:s3:::root/*"
                                    }
                                ]}

    minio_client = started_cluster.minio_client
    minio_client.set_bucket_policy(started_cluster.minio_bucket, json.dumps(bucket_read_write_policy))

    started_cluster.minio_restricted_bucket = "{}-with-auth".format(started_cluster.minio_bucket)
    if minio_client.bucket_exists(started_cluster.minio_restricted_bucket):
        minio_client.remove_bucket(started_cluster.minio_restricted_bucket)

    minio_client.make_bucket(started_cluster.minio_restricted_bucket)


def put_s3_file_content(started_cluster, bucket, filename, data):
    buf = io.BytesIO(data)
    started_cluster.minio_client.put_object(bucket, filename, buf, len(data))


# Returns content of given S3 file as string.
def get_s3_file_content(started_cluster, bucket, filename, decode=True):
    # type: (ClickHouseCluster, str) -> str

    data = started_cluster.minio_client.get_object(bucket, filename)
    data_str = b""
    for chunk in data.stream():
        data_str += chunk
    if decode:
        return data_str.decode()
    return data_str


@pytest.fixture(scope="module")
def started_cluster():
    try:
        cluster = ClickHouseCluster(__file__)
        cluster.add_instance("restricted_dummy", main_configs=["configs/config_for_test_remote_host_filter.xml"],
                             with_minio=True)
        cluster.add_instance("dummy", with_minio=True, main_configs=["configs/defaultS3.xml"])
        cluster.add_instance("s3_max_redirects", with_minio=True, main_configs=["configs/defaultS3.xml"],
                             user_configs=["configs/s3_max_redirects.xml"])
        logging.info("Starting cluster...")
        cluster.start()
        logging.info("Cluster started")

        prepare_s3_bucket(cluster)
        logging.info("S3 bucket created")
        run_s3_mock(cluster)

        yield cluster
    finally:
        cluster.shutdown()


def run_query(instance, query, stdin=None, settings=None):
    # type: (ClickHouseInstance, str, object, dict) -> str

    logging.info("Running query '{}'...".format(query))
    result = instance.query(query, stdin=stdin, settings=settings)
    logging.info("Query finished")

    return result


# Test simple put. Also checks that wrong credentials produce an error with every compression method.
@pytest.mark.parametrize("maybe_auth,positive,compression", [
    ("", True, 'auto'),
    ("'minio','minio123',", True, 'auto'),
    ("'wrongid','wrongkey',", False, 'auto'),
    ("'wrongid','wrongkey',", False, 'gzip'),
    ("'wrongid','wrongkey',", False, 'deflate'),
    ("'wrongid','wrongkey',", False, 'brotli'),
    ("'wrongid','wrongkey',", False, 'xz'),
    ("'wrongid','wrongkey',", False, 'zstd')
])
<<<<<<< HEAD
def test_put(started_cluster, maybe_auth, positive):
=======
def test_put(cluster, maybe_auth, positive, compression):
>>>>>>> aa47eb7d
    # type: (ClickHouseCluster) -> None

    bucket = started_cluster.minio_bucket if not maybe_auth else started_cluster.minio_restricted_bucket
    instance = started_cluster.instances["dummy"]  # type: ClickHouseInstance
    table_format = "column1 UInt32, column2 UInt32, column3 UInt32"
    values = "(1, 2, 3), (3, 2, 1), (78, 43, 45)"
    values_csv = "1,2,3\n3,2,1\n78,43,45\n"
    filename = "test.csv"
<<<<<<< HEAD
    put_query = "insert into table function s3('http://{}:{}/{}/{}', {}'CSV', '{}') values {}".format(
        started_cluster.minio_host, MINIO_INTERNAL_PORT, bucket, filename, maybe_auth, table_format, values)
=======
    put_query = f"""insert into table function s3('http://{cluster.minio_host}:{cluster.minio_port}/{bucket}/{filename}',
                    {maybe_auth}'CSV', '{table_format}', {compression}) values {values}"""
>>>>>>> aa47eb7d

    try:
        run_query(instance, put_query)
    except helpers.client.QueryRuntimeException:
        if positive:
            raise
    else:
        assert positive
        assert values_csv == get_s3_file_content(started_cluster, bucket, filename)


# Test put no data to S3.
@pytest.mark.parametrize("auth", [
    "'minio','minio123',"
])
def test_empty_put(started_cluster, auth):
    # type: (ClickHouseCluster) -> None

    bucket = started_cluster.minio_bucket
    instance = started_cluster.instances["dummy"]  # type: ClickHouseInstance
    table_format = "column1 UInt32, column2 UInt32, column3 UInt32"

    create_empty_table_query = """
        CREATE TABLE empty_table (
        {}
        ) ENGINE = Null()
    """.format(table_format)

    run_query(instance, create_empty_table_query)

    filename = "empty_put_test.csv"
    put_query = "insert into table function s3('http://{}:{}/{}/{}', {}'CSV', '{}') select * from empty_table".format(
        started_cluster.minio_host, MINIO_INTERNAL_PORT, bucket, filename, auth, table_format)

    run_query(instance, put_query)

    try:
        run_query(instance, "select count(*) from s3('http://{}:{}/{}/{}', {}'CSV', '{}')".format(
            started_cluster.minio_host, MINIO_INTERNAL_PORT, bucket, filename, auth, table_format))

        assert False, "Query should be failed."
    except helpers.client.QueryRuntimeException as e:
        assert str(e).find("The specified key does not exist") != 0


# Test put values in CSV format.
@pytest.mark.parametrize("maybe_auth,positive", [
    ("", True),
    ("'minio','minio123',", True),
    ("'wrongid','wrongkey',", False)
])
def test_put_csv(started_cluster, maybe_auth, positive):
    # type: (ClickHouseCluster) -> None

    bucket = started_cluster.minio_bucket if not maybe_auth else started_cluster.minio_restricted_bucket
    instance = started_cluster.instances["dummy"]  # type: ClickHouseInstance
    table_format = "column1 UInt32, column2 UInt32, column3 UInt32"
    filename = "test.csv"
    put_query = "insert into table function s3('http://{}:{}/{}/{}', {}'CSV', '{}') format CSV".format(
        started_cluster.minio_host, MINIO_INTERNAL_PORT, bucket, filename, maybe_auth, table_format)
    csv_data = "8,9,16\n11,18,13\n22,14,2\n"

    try:
        run_query(instance, put_query, stdin=csv_data)
    except helpers.client.QueryRuntimeException:
        if positive:
            raise
    else:
        assert positive
        assert csv_data == get_s3_file_content(started_cluster, bucket, filename)


# Test put and get with S3 server redirect.
def test_put_get_with_redirect(started_cluster):
    # type: (ClickHouseCluster) -> None

    bucket = started_cluster.minio_bucket
    instance = started_cluster.instances["dummy"]  # type: ClickHouseInstance
    table_format = "column1 UInt32, column2 UInt32, column3 UInt32"
    values = "(1, 1, 1), (1, 1, 1), (11, 11, 11)"
    values_csv = "1,1,1\n1,1,1\n11,11,11\n"
    filename = "test.csv"
    query = "insert into table function s3('http://{}:{}/{}/{}', 'CSV', '{}') values {}".format(
        started_cluster.minio_redirect_host, started_cluster.minio_redirect_port, bucket, filename, table_format, values)
    run_query(instance, query)

    assert values_csv == get_s3_file_content(started_cluster, bucket, filename)

    query = "select *, column1*column2*column3 from s3('http://{}:{}/{}/{}', 'CSV', '{}')".format(
        started_cluster.minio_redirect_host, started_cluster.minio_redirect_port, bucket, filename, table_format)
    stdout = run_query(instance, query)

    assert list(map(str.split, stdout.splitlines())) == [
        ["1", "1", "1", "1"],
        ["1", "1", "1", "1"],
        ["11", "11", "11", "1331"],
    ]


# Test put with restricted S3 server redirect.
def test_put_with_zero_redirect(started_cluster):
    # type: (ClickHouseCluster) -> None

    bucket = started_cluster.minio_bucket
    instance = started_cluster.instances["s3_max_redirects"]  # type: ClickHouseInstance
    table_format = "column1 UInt32, column2 UInt32, column3 UInt32"
    values = "(1, 1, 1), (1, 1, 1), (11, 11, 11)"
    filename = "test.csv"

    # Should work without redirect
    query = "insert into table function s3('http://{}:{}/{}/{}', 'CSV', '{}') values {}".format(
        started_cluster.minio_host, MINIO_INTERNAL_PORT, bucket, filename, table_format, values)
    run_query(instance, query)

    # Should not work with redirect
    query = "insert into table function s3('http://{}:{}/{}/{}', 'CSV', '{}') values {}".format(
        started_cluster.minio_redirect_host, started_cluster.minio_redirect_port, bucket, filename, table_format, values)
    exception_raised = False
    try:
        run_query(instance, query)
    except Exception as e:
        assert str(e).find("Too many redirects while trying to access") != -1
        exception_raised = True
    finally:
        assert exception_raised


def test_put_get_with_globs(started_cluster):
    # type: (ClickHouseCluster) -> None

    bucket = started_cluster.minio_bucket
    instance = started_cluster.instances["dummy"]  # type: ClickHouseInstance
    table_format = "column1 UInt32, column2 UInt32, column3 UInt32"
    max_path = ""
    for i in range(10):
        for j in range(10):
            path = "{}_{}/{}.csv".format(i, random.choice(['a', 'b', 'c', 'd']), j)
            max_path = max(path, max_path)
            values = "({},{},{})".format(i, j, i + j)
            query = "insert into table function s3('http://{}:{}/{}/{}', 'CSV', '{}') values {}".format(
                started_cluster.minio_host, MINIO_INTERNAL_PORT, bucket, path, table_format, values)
            run_query(instance, query)

    query = "select sum(column1), sum(column2), sum(column3), min(_file), max(_path) from s3('http://{}:{}/{}/*_{{a,b,c,d}}/%3f.csv', 'CSV', '{}')".format(
        started_cluster.minio_redirect_host, started_cluster.minio_redirect_port, bucket, table_format)
    assert run_query(instance, query).splitlines() == [
        "450\t450\t900\t0.csv\t{bucket}/{max_path}".format(bucket=bucket, max_path=max_path)]


# Test multipart put.
@pytest.mark.parametrize("maybe_auth,positive", [
    ("", True),
    # ("'minio','minio123',",True), Redirect with credentials not working with nginx.
    ("'wrongid','wrongkey',", False),
])
def test_multipart_put(started_cluster, maybe_auth, positive):
    # type: (ClickHouseCluster) -> None

    bucket = started_cluster.minio_bucket if not maybe_auth else started_cluster.minio_restricted_bucket
    instance = started_cluster.instances["dummy"]  # type: ClickHouseInstance
    table_format = "column1 UInt32, column2 UInt32, column3 UInt32"

    # Minimum size of part is 5 Mb for Minio.
    # See: https://github.com/minio/minio/blob/master/docs/minio-limits.md
    min_part_size_bytes = 5 * 1024 * 1024
    csv_size_bytes = int(min_part_size_bytes * 1.5)  # To have 2 parts.

    one_line_length = 6  # 3 digits, 2 commas, 1 line separator.

    # Generate data having size more than one part
    int_data = [[1, 2, 3] for i in range(csv_size_bytes // one_line_length)]
    csv_data = "".join(["{},{},{}\n".format(x, y, z) for x, y, z in int_data])

    assert len(csv_data) > min_part_size_bytes

    filename = "test_multipart.csv"
    put_query = "insert into table function s3('http://{}:{}/{}/{}', {}'CSV', '{}') format CSV".format(
        started_cluster.minio_redirect_host, started_cluster.minio_redirect_port, bucket, filename, maybe_auth, table_format)

    try:
        run_query(instance, put_query, stdin=csv_data, settings={'s3_min_upload_part_size': min_part_size_bytes,
                                                                 's3_max_single_part_upload_size': 0})
    except helpers.client.QueryRuntimeException:
        if positive:
            raise
    else:
        assert positive

        # Use proxy access logs to count number of parts uploaded to Minio.
        proxy_logs = started_cluster.get_container_logs("proxy1")  # type: str
        assert proxy_logs.count("PUT /{}/{}".format(bucket, filename)) >= 2

        assert csv_data == get_s3_file_content(started_cluster, bucket, filename)


def test_remote_host_filter(started_cluster):
    instance = started_cluster.instances["restricted_dummy"]
    format = "column1 UInt32, column2 UInt32, column3 UInt32"

    query = "select *, column1*column2*column3 from s3('http://{}:{}/{}/test.csv', 'CSV', '{}')".format(
        "invalid_host", MINIO_INTERNAL_PORT, started_cluster.minio_bucket, format)
    assert "not allowed in config.xml" in instance.query_and_get_error(query)

    other_values = "(1, 1, 1), (1, 1, 1), (11, 11, 11)"
    query = "insert into table function s3('http://{}:{}/{}/test.csv', 'CSV', '{}') values {}".format(
        "invalid_host", MINIO_INTERNAL_PORT, started_cluster.minio_bucket, format, other_values)
    assert "not allowed in config.xml" in instance.query_and_get_error(query)


@pytest.mark.parametrize("s3_storage_args", [
    "''",  # 1 arguments
    "'','','','','',''"  # 6 arguments
])
def test_wrong_s3_syntax(started_cluster, s3_storage_args):
    instance = started_cluster.instances["dummy"]  # type: ClickHouseInstance
    expected_err_msg = "Code: 42"  # NUMBER_OF_ARGUMENTS_DOESNT_MATCH

    query = "create table test_table_s3_syntax (id UInt32) ENGINE = S3({})".format(s3_storage_args)
    assert expected_err_msg in instance.query_and_get_error(query)


# https://en.wikipedia.org/wiki/One_Thousand_and_One_Nights
def test_s3_glob_scheherazade(started_cluster):
    bucket = started_cluster.minio_bucket
    instance = started_cluster.instances["dummy"]  # type: ClickHouseInstance
    table_format = "column1 UInt32, column2 UInt32, column3 UInt32"
    max_path = ""
    values = "(1, 1, 1)"
    nights_per_job = 1001 // 30
    jobs = []
    for night in range(0, 1001, nights_per_job):
        def add_tales(start, end):
            for i in range(start, end):
                path = "night_{}/tale.csv".format(i)
                query = "insert into table function s3('http://{}:{}/{}/{}', 'CSV', '{}') values {}".format(
                    started_cluster.minio_host, MINIO_INTERNAL_PORT, bucket, path, table_format, values)
                run_query(instance, query)

        jobs.append(threading.Thread(target=add_tales, args=(night, min(night + nights_per_job, 1001))))
        jobs[-1].start()

    for job in jobs:
        job.join()

    query = "select count(), sum(column1), sum(column2), sum(column3) from s3('http://{}:{}/{}/night_*/tale.csv', 'CSV', '{}')".format(
        started_cluster.minio_redirect_host, started_cluster.minio_redirect_port, bucket, table_format)
    assert run_query(instance, query).splitlines() == ["1001\t1001\t1001\t1001"]


def run_s3_mock(started_cluster):
    logging.info("Starting s3 mock")
    container_id = started_cluster.get_container_id('resolver')
    current_dir = os.path.dirname(__file__)
    started_cluster.copy_file_to_container(container_id, os.path.join(current_dir, "s3_mock", "mock_s3.py"), "mock_s3.py")
    started_cluster.exec_in_container(container_id, ["python", "mock_s3.py"], detach=True)

    # Wait for S3 mock start
    for attempt in range(10):
        ping_response = started_cluster.exec_in_container(started_cluster.get_container_id('resolver'),
                                                  ["curl", "-s", "http://resolver:8080/"], nothrow=True)
        if ping_response != 'OK':
            if attempt == 9:
                assert ping_response == 'OK', 'Expected "OK", but got "{}"'.format(ping_response)
            else:
                time.sleep(1)
        else:
            break

    logging.info("S3 mock started")


def replace_config(old, new):
    config = open(CONFIG_PATH, 'r')
    config_lines = config.readlines()
    config.close()
    config_lines = [line.replace(old, new) for line in config_lines]
    config = open(CONFIG_PATH, 'w')
    config.writelines(config_lines)
    config.close()


def test_custom_auth_headers(started_cluster):
    table_format = "column1 UInt32, column2 UInt32, column3 UInt32"
    filename = "test.csv"
    get_query = "select * from s3('http://resolver:8080/{bucket}/{file}', 'CSV', '{table_format}')".format(
        bucket=started_cluster.minio_restricted_bucket,
        file=filename,
        table_format=table_format)

    instance = started_cluster.instances["dummy"]  # type: ClickHouseInstance
    result = run_query(instance, get_query)
    assert result == '1\t2\t3\n'

    instance.query(
        "CREATE TABLE test ({table_format}) ENGINE = S3('http://resolver:8080/{bucket}/{file}', 'CSV')".format(
            bucket=started_cluster.minio_restricted_bucket,
            file=filename,
            table_format=table_format
        ))
    assert run_query(instance, "SELECT * FROM test") == '1\t2\t3\n'

    replace_config("<header>Authorization: Bearer TOKEN", "<header>Authorization: Bearer INVALID_TOKEN")
    instance.query("SYSTEM RELOAD CONFIG")
    ret, err = instance.query_and_get_answer_with_error("SELECT * FROM test")
    assert ret == "" and err != ""
    replace_config("<header>Authorization: Bearer INVALID_TOKEN", "<header>Authorization: Bearer TOKEN")
    instance.query("SYSTEM RELOAD CONFIG")
    assert run_query(instance, "SELECT * FROM test") == '1\t2\t3\n'


def test_custom_auth_headers_exclusion(started_cluster):
    table_format = "column1 UInt32, column2 UInt32, column3 UInt32"
    filename = "test.csv"
    get_query = f"SELECT * FROM s3('http://resolver:8080/{started_cluster.minio_restricted_bucket}/restricteddirectory/{filename}', 'CSV', '{table_format}')"

    instance = started_cluster.instances["dummy"]  # type: ClickHouseInstance
    with pytest.raises(helpers.client.QueryRuntimeException) as ei:
        result = run_query(instance, get_query)
        print(result)

    assert ei.value.returncode == 243
    assert '403 Forbidden' in ei.value.stderr

@pytest.mark.parametrize("extension,method", [
    ("bin", "gzip"),
    ("gz", "auto")
])
def test_storage_s3_get_gzip(started_cluster, extension, method):
    bucket = started_cluster.minio_bucket
    instance = started_cluster.instances["dummy"]
    filename = f"test_get_gzip.{extension}"
    name = f"test_get_gzip_{extension}"
    data = [
        "Sophia Intrieri,55",
        "Jack Taylor,71",
        "Christopher Silva,66",
        "Clifton Purser,35",
        "Richard Aceuedo,43",
        "Lisa Hensley,31",
        "Alice Wehrley,1",
        "Mary Farmer,47",
        "Samara Ramirez,19",
        "Shirley Lloyd,51",
        "Santos Cowger,0",
        "Richard Mundt,88",
        "Jerry Gonzalez,15",
        "Angela James,10",
        "Norman Ortega,33",
        ""
    ]
    buf = io.BytesIO()
    compressed = gzip.GzipFile(fileobj=buf, mode="wb")
    compressed.write(("\n".join(data)).encode())
    compressed.close()
    put_s3_file_content(started_cluster, bucket, filename, buf.getvalue())

    run_query(instance, f"""CREATE TABLE {name} (name String, id UInt32) ENGINE = S3(
                                'http://{started_cluster.minio_host}:{MINIO_INTERNAL_PORT}/{bucket}/{filename}',
                                'CSV',
                                '{method}')""")

    run_query(instance, "SELECT sum(id) FROM {}".format(name)).splitlines() == ["565"]


def test_storage_s3_put_uncompressed(started_cluster):
    bucket = started_cluster.minio_bucket
    instance = started_cluster.instances["dummy"]
    filename = "test_put_uncompressed.bin"
    name = "test_put_uncompressed"
    data = [
        "'Gloria Thompson',99",
        "'Matthew Tang',98",
        "'Patsy Anderson',23",
        "'Nancy Badillo',93",
        "'Roy Hunt',5",
        "'Adam Kirk',51",
        "'Joshua Douds',28",
        "'Jolene Ryan',0",
        "'Roxanne Padilla',50",
        "'Howard Roberts',41",
        "'Ricardo Broughton',13",
        "'Roland Speer',83",
        "'Cathy Cohan',58",
        "'Kathie Dawson',100",
        "'Gregg Mcquistion',11",
    ]
    run_query(instance, "CREATE TABLE {} (name String, id UInt32) ENGINE = S3('http://{}:{}/{}/{}', 'CSV')".format(
        name, started_cluster.minio_host, MINIO_INTERNAL_PORT, bucket, filename))

    run_query(instance, "INSERT INTO {} VALUES ({})".format(name, "),(".join(data)))

    run_query(instance, "SELECT sum(id) FROM {}".format(name)).splitlines() == ["753"]

    uncompressed_content = get_s3_file_content(started_cluster, bucket, filename)
    assert sum([ int(i.split(',')[1]) for i in uncompressed_content.splitlines() ]) == 753


@pytest.mark.parametrize("extension,method", [
    ("bin", "gzip"),
    ("gz", "auto")
])
def test_storage_s3_put_gzip(started_cluster, extension, method):
    bucket = started_cluster.minio_bucket
    instance = started_cluster.instances["dummy"]
    filename = f"test_put_gzip.{extension}"
    name = f"test_put_gzip_{extension}"
    data = [
        "'Joseph Tomlinson',5",
        "'Earnest Essary',44",
        "'Matha Pannell',24",
        "'Michael Shavers',46",
        "'Elias Groce',38",
        "'Pamela Bramlet',50",
        "'Lewis Harrell',49",
        "'Tamara Fyall',58",
        "'George Dixon',38",
        "'Alice Walls',49",
        "'Paula Mais',24",
        "'Myrtle Pelt',93",
        "'Sylvia Naffziger',18",
        "'Amanda Cave',83",
        "'Yolanda Joseph',89"
    ]
    run_query(instance, f"""CREATE TABLE {name} (name String, id UInt32) ENGINE = S3(
                                'http://{started_cluster.minio_host}:{MINIO_INTERNAL_PORT}/{bucket}/{filename}',
                                'CSV',
                                '{method}')""")

    run_query(instance, f"INSERT INTO {name} VALUES ({'),('.join(data)})")

    run_query(instance, f"SELECT sum(id) FROM {name}").splitlines() == ["708"]

    buf = io.BytesIO(get_s3_file_content(started_cluster, bucket, filename, decode=False))
    f = gzip.GzipFile(fileobj=buf, mode="rb")
    uncompressed_content = f.read().decode()
    assert sum([ int(i.split(',')[1]) for i in uncompressed_content.splitlines() ]) == 708<|MERGE_RESOLUTION|>--- conflicted
+++ resolved
@@ -123,11 +123,7 @@
     ("'wrongid','wrongkey',", False, 'xz'),
     ("'wrongid','wrongkey',", False, 'zstd')
 ])
-<<<<<<< HEAD
-def test_put(started_cluster, maybe_auth, positive):
-=======
-def test_put(cluster, maybe_auth, positive, compression):
->>>>>>> aa47eb7d
+def test_put(started_cluster, maybe_auth, positive, compression):
     # type: (ClickHouseCluster) -> None
 
     bucket = started_cluster.minio_bucket if not maybe_auth else started_cluster.minio_restricted_bucket
@@ -136,13 +132,8 @@
     values = "(1, 2, 3), (3, 2, 1), (78, 43, 45)"
     values_csv = "1,2,3\n3,2,1\n78,43,45\n"
     filename = "test.csv"
-<<<<<<< HEAD
-    put_query = "insert into table function s3('http://{}:{}/{}/{}', {}'CSV', '{}') values {}".format(
-        started_cluster.minio_host, MINIO_INTERNAL_PORT, bucket, filename, maybe_auth, table_format, values)
-=======
-    put_query = f"""insert into table function s3('http://{cluster.minio_host}:{cluster.minio_port}/{bucket}/{filename}',
+    put_query = f"""insert into table function s3('http://{started_cluster.minio_host}:{started_cluster.minio_port}/{bucket}/{filename}',
                     {maybe_auth}'CSV', '{table_format}', {compression}) values {values}"""
->>>>>>> aa47eb7d
 
     try:
         run_query(instance, put_query)
