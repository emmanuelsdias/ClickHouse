--- conflicted
+++ resolved
@@ -19,11 +19,7 @@
                 <type>cache</type>
                 <disk>s3_disk</disk>
                 <path>s3_cache/</path>
-<<<<<<< HEAD
-                <max_size>100Mi</max_size>
-=======
                 <max_size>104857600</max_size>
->>>>>>> 49de5387
                 <cache_on_write_operations>1</cache_on_write_operations>
                 <delayed_cleanup_interval_ms>100</delayed_cleanup_interval_ms>
                 <cache_policy>LRU</cache_policy>
